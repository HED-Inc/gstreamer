--- conflicted
+++ resolved
@@ -92,34 +92,13 @@
     GValue * value, GParamSpec * pspec);
 
 static gboolean gst_h264_parse_set_caps (GstBaseParse * parse, GstCaps * caps);
-<<<<<<< HEAD
 static GstCaps *gst_h264_parse_get_caps (GstBaseParse * parse,
     GstCaps * filter);
 static GstFlowReturn gst_h264_parse_chain (GstPad * pad, GstObject * parent,
     GstBuffer * buffer);
-=======
-static GstCaps *gst_h264_parse_get_caps (GstBaseParse * parse);
-static GstFlowReturn gst_h264_parse_chain (GstPad * pad, GstBuffer * buffer);
 static gboolean gst_h264_parse_event (GstBaseParse * parse, GstEvent * event);
 static gboolean gst_h264_parse_src_event (GstBaseParse * parse,
     GstEvent * event);
-
-static void
-gst_h264_parse_base_init (gpointer g_class)
-{
-  GstElementClass *gstelement_class = GST_ELEMENT_CLASS (g_class);
-
-  gst_element_class_add_static_pad_template (gstelement_class, &srctemplate);
-  gst_element_class_add_static_pad_template (gstelement_class, &sinktemplate);
-
-  gst_element_class_set_details_simple (gstelement_class, "H.264 parser",
-      "Codec/Parser/Converter/Video",
-      "Parses H.264 streams",
-      "Mark Nauwelaerts <mark.nauwelaerts@collabora.co.uk>");
-
-  GST_DEBUG_CATEGORY_INIT (h264_parse_debug, "h264parse", 0, "h264 parser");
-}
->>>>>>> d4651888
 
 static void
 gst_h264_parse_class_init (GstH264ParseClass * klass)
@@ -152,7 +131,8 @@
       GST_DEBUG_FUNCPTR (gst_h264_parse_pre_push_frame);
   parse_class->set_sink_caps = GST_DEBUG_FUNCPTR (gst_h264_parse_set_caps);
   parse_class->get_sink_caps = GST_DEBUG_FUNCPTR (gst_h264_parse_get_caps);
-<<<<<<< HEAD
+  parse_class->event = GST_DEBUG_FUNCPTR (gst_h264_parse_event);
+  parse_class->src_event = GST_DEBUG_FUNCPTR (gst_h264_parse_src_event);
 
   gst_element_class_add_pad_template (gstelement_class,
       gst_static_pad_template_get (&srctemplate));
@@ -163,10 +143,6 @@
       "Codec/Parser/Converter/Video",
       "Parses H.264 streams",
       "Mark Nauwelaerts <mark.nauwelaerts@collabora.co.uk>");
-=======
-  parse_class->event = GST_DEBUG_FUNCPTR (gst_h264_parse_event);
-  parse_class->src_event = GST_DEBUG_FUNCPTR (gst_h264_parse_src_event);
->>>>>>> d4651888
 }
 
 static void
