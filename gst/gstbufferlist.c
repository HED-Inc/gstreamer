--- conflicted
+++ resolved
@@ -164,47 +164,9 @@
 void
 _gst_buffer_list_initialize (void)
 {
-<<<<<<< HEAD
   if (G_LIKELY (_gst_buffer_list_type == 0)) {
     _gst_buffer_list_type = gst_mini_object_register ("GstBufferList");
   }
-=======
-  GType type = gst_buffer_list_get_type ();
-
-  g_type_class_ref (type);
-  _gst_buffer_list_type = type;
-}
-
-static void
-gst_buffer_list_init (GstBufferList * list)
-{
-  list->buffers = g_queue_new ();
-
-  GST_LOG ("init %p", list);
-}
-
-static void
-gst_buffer_list_finalize (GstBufferList * list)
-{
-  GList *tmp;
-
-  g_return_if_fail (list != NULL);
-
-  GST_LOG ("finalize %p", list);
-
-  tmp = list->buffers->head;
-  while (tmp) {
-    if (tmp->data != GROUP_START && tmp->data != STOLEN) {
-      gst_buffer_unref (GST_BUFFER_CAST (tmp->data));
-    }
-    tmp = tmp->next;
-  }
-  g_queue_free (list->buffers);
-
-/* Not chaining up because GstMiniObject::finalize() does nothing
-  GST_MINI_OBJECT_CLASS (gst_buffer_list_parent_class)->finalize
-      (GST_MINI_OBJECT_CAST (list));*/
->>>>>>> b8d83f4e
 }
 
 static GstBufferList *
@@ -244,14 +206,14 @@
 
   GST_LOG ("free %p", list);
 
-  tmp = list->buffers;
+  tmp = list->buffers->head;
   while (tmp) {
     if (tmp->data != GROUP_START && tmp->data != STOLEN) {
       gst_buffer_unref (GST_BUFFER_CAST (tmp->data));
     }
     tmp = tmp->next;
   }
-  g_list_free (list->buffers);
+  g_queue_free (list->buffers);
 
   g_slice_free1 (GST_MINI_OBJECT_SIZE (list), list);
 }
@@ -264,6 +226,10 @@
 
   list->mini_object.copy = (GstMiniObjectCopyFunction) _gst_buffer_list_copy;
   list->mini_object.free = (GstMiniObjectFreeFunction) _gst_buffer_list_free;
+
+  list->buffers = g_queue_new ();
+
+  GST_LOG ("init %p", list);
 }
 
 /**
