--- conflicted
+++ resolved
@@ -3598,14 +3598,8 @@
       goto no_function;
 
     GST_CAT_LOG_OBJECT (GST_CAT_SCHEDULING, pad,
-<<<<<<< HEAD
-        "calling chainfunction &%s with buffer %p, ts %" GST_TIME_FORMAT,
-        GST_DEBUG_FUNCPTR_NAME (chainfunc),
-        GST_BUFFER (data), GST_TIME_ARGS (GST_BUFFER_TIMESTAMP (data)));
-=======
         "calling chainfunction &%s with buffer %" GST_PTR_FORMAT,
         GST_DEBUG_FUNCPTR_NAME (chainfunc), GST_BUFFER (data));
->>>>>>> 138bb17b
 
     ret = chainfunc (pad, GST_BUFFER_CAST (data));
 
@@ -3882,187 +3876,7 @@
   g_return_val_if_fail (GST_PAD_IS_SRC (pad), GST_FLOW_ERROR);
   g_return_val_if_fail (GST_IS_BUFFER (buffer), GST_FLOW_ERROR);
 
-<<<<<<< HEAD
   return gst_pad_push_data (pad, GST_PROBE_TYPE_BUFFER, buffer);
-=======
-  cache_ptr = (gpointer *) & pad->abidata.ABI.priv->cache_ptr;
-
-  cache = pad_take_cache (pad, cache_ptr);
-
-  if (G_UNLIKELY (cache == NULL))
-    goto slow_path;
-
-  /* check caps */
-  caps = GST_BUFFER_CAPS (buffer);
-  if (G_UNLIKELY (caps && caps != cache->caps)) {
-    pad_free_cache (cache);
-    goto slow_path;
-  }
-
-  peer = cache->peer;
-
-  GST_PAD_STREAM_LOCK (peer);
-  if (G_UNLIKELY (g_atomic_pointer_get (cache_ptr) == PAD_CACHE_INVALID))
-    goto invalid;
-
-  GST_CAT_LOG_OBJECT (GST_CAT_SCHEDULING, pad,
-      "calling chainfunction &%s with buffer %" GST_PTR_FORMAT,
-      GST_DEBUG_FUNCPTR_NAME (GST_PAD_CHAINFUNC (peer)), buffer);
-
-  ret = GST_PAD_CHAINFUNC (peer) (peer, buffer);
-
-  GST_CAT_LOG_OBJECT (GST_CAT_SCHEDULING, pad,
-      "called chainfunction &%s with buffer %p, returned %s",
-      GST_DEBUG_FUNCPTR_NAME (GST_PAD_CHAINFUNC (peer)), buffer,
-      gst_flow_get_name (ret));
-
-  GST_PAD_STREAM_UNLOCK (peer);
-
-  pad_put_cache (pad, cache, cache_ptr);
-
-  return ret;
-
-  /* slow path */
-slow_path:
-  {
-    GstPadPushCache scache = { NULL, };
-
-    GST_LOG_OBJECT (pad, "Taking slow path");
-
-    ret = gst_pad_push_data (pad, TRUE, buffer, &scache);
-
-    if (scache.peer) {
-      GstPadPushCache *ncache;
-
-      GST_LOG_OBJECT (pad, "Caching push data");
-
-      /* make cache structure */
-      ncache = g_slice_new (GstPadPushCache);
-      *ncache = scache;
-
-      pad_put_cache (pad, ncache, cache_ptr);
-    }
-    return ret;
-  }
-invalid:
-  {
-    GST_PAD_STREAM_UNLOCK (peer);
-    pad_free_cache (cache);
-    goto slow_path;
-  }
-}
-
-/**
- * gst_pad_push_list:
- * @pad: a source #GstPad, returns #GST_FLOW_ERROR if not.
- * @list: (transfer full): the #GstBufferList to push returns GST_FLOW_ERROR
- *     if not.
- *
- * Pushes a buffer list to the peer of @pad.
- *
- * This function will call an installed pad block before triggering any
- * installed pad probes.
- *
- * If the caps on the first buffer in the first group of @list are different
- * from the currently configured caps on @pad, this function will call any
- * installed setcaps function on @pad (see gst_pad_set_setcaps_function()). In
- * case of failure to renegotiate the new format, this function returns
- * #GST_FLOW_NOT_NEGOTIATED.
- *
- * If there are any probes installed on @pad every group of the buffer list
- * will be merged into a normal #GstBuffer and pushed via gst_pad_push and the
- * buffer list will be unreffed.
- *
- * The function proceeds calling the chain function on the peer pad and returns
- * the value from that function. If @pad has no peer, #GST_FLOW_NOT_LINKED will
- * be returned. If the peer pad does not have any installed chainlist function
- * every group buffer of the list will be merged into a normal #GstBuffer and
- * chained via gst_pad_chain().
- *
- * In all cases, success or failure, the caller loses its reference to @list
- * after calling this function.
- *
- * Returns: a #GstFlowReturn from the peer pad.
- *
- * MT safe.
- *
- * Since: 0.10.24
- */
-GstFlowReturn
-gst_pad_push_list (GstPad * pad, GstBufferList * list)
-{
-  GstBuffer *buf;
-  GstPadPushCache *cache;
-  GstFlowReturn ret;
-  gpointer *cache_ptr;
-  GstPad *peer;
-  GstCaps *caps;
-
-  g_return_val_if_fail (GST_IS_PAD (pad), GST_FLOW_ERROR);
-  g_return_val_if_fail (GST_PAD_IS_SRC (pad), GST_FLOW_ERROR);
-  g_return_val_if_fail (GST_IS_BUFFER_LIST (list), GST_FLOW_ERROR);
-
-  cache_ptr = (gpointer *) & pad->abidata.ABI.priv->cache_ptr;
-
-  cache = pad_take_cache (pad, cache_ptr);
-
-  if (G_UNLIKELY (cache == NULL))
-    goto slow_path;
-
-  /* check caps */
-  if ((buf = gst_buffer_list_get (list, 0, 0)))
-    caps = GST_BUFFER_CAPS (buf);
-  else
-    caps = NULL;
-
-  if (G_UNLIKELY (caps && caps != cache->caps)) {
-    pad_free_cache (cache);
-    goto slow_path;
-  }
-
-  peer = cache->peer;
-
-  GST_PAD_STREAM_LOCK (peer);
-  if (G_UNLIKELY (g_atomic_pointer_get (cache_ptr) == PAD_CACHE_INVALID))
-    goto invalid;
-
-  ret = GST_PAD_CHAINLISTFUNC (peer) (peer, list);
-
-  GST_PAD_STREAM_UNLOCK (peer);
-
-  pad_put_cache (pad, cache, cache_ptr);
-
-  return ret;
-
-  /* slow path */
-slow_path:
-  {
-    GstPadPushCache scache = { NULL, };
-
-    GST_LOG_OBJECT (pad, "Taking slow path");
-
-    ret = gst_pad_push_data (pad, FALSE, list, &scache);
-
-    if (scache.peer) {
-      GstPadPushCache *ncache;
-
-      GST_LOG_OBJECT (pad, "Caching push data");
-
-      /* make cache structure */
-      ncache = g_slice_new (GstPadPushCache);
-      *ncache = scache;
-
-      pad_put_cache (pad, ncache, cache_ptr);
-    }
-    return ret;
-  }
-invalid:
-  {
-    GST_PAD_STREAM_UNLOCK (peer);
-    pad_free_cache (cache);
-    goto slow_path;
-  }
->>>>>>> 138bb17b
 }
 
 /**
