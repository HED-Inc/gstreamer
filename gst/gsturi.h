--- conflicted
+++ resolved
@@ -122,63 +122,33 @@
 
 /* general URI functions */
 
-<<<<<<< HEAD
 gboolean        gst_uri_protocol_is_valid       (const gchar * protocol);
 gboolean        gst_uri_protocol_is_supported   (const GstURIType type,
                                                  const gchar *protocol);
 gboolean        gst_uri_is_valid                (const gchar * uri);
-gchar *         gst_uri_get_protocol            (const gchar * uri);
+gchar *         gst_uri_get_protocol            (const gchar * uri) G_GNUC_MALLOC;
 gboolean        gst_uri_has_protocol            (const gchar * uri,
                                                  const gchar * protocol);
-gchar *         gst_uri_get_location            (const gchar * uri);
+gchar *         gst_uri_get_location            (const gchar * uri) G_GNUC_MALLOC;
 gchar *         gst_uri_construct               (const gchar * protocol,
-                                                 const gchar * location);
-=======
-gboolean	gst_uri_protocol_is_valid	(const gchar * protocol);
-gboolean	gst_uri_protocol_is_supported	(const GstURIType type,
-						 const gchar *protocol);
-gboolean	gst_uri_is_valid		(const gchar * uri);
-gchar *		gst_uri_get_protocol		(const gchar * uri) G_GNUC_MALLOC;
-gboolean        gst_uri_has_protocol            (const gchar * uri,
-                                                 const gchar * protocol);
-gchar *		gst_uri_get_location		(const gchar * uri) G_GNUC_MALLOC;
-gchar *		gst_uri_construct		(const gchar * protocol,
-						 const gchar * location) G_GNUC_MALLOC;
->>>>>>> 4d2cb748
+                                                 const gchar * location) G_GNUC_MALLOC;
 
 gchar *         gst_filename_to_uri             (const gchar * filename,
                                                  GError     ** error) G_GNUC_MALLOC;
 
-<<<<<<< HEAD
 GstElement *    gst_element_make_from_uri       (const GstURIType type,
                                                  const gchar *    uri,
-                                                 const gchar *    elementname);
+                                                 const gchar *    elementname) G_GNUC_MALLOC;
 
 /* accessing the interface */
 GType                 gst_uri_handler_get_type (void);
 
 GstURIType            gst_uri_handler_get_uri_type  (GstURIHandler * handler);
 const gchar * const * gst_uri_handler_get_protocols (GstURIHandler * handler);
-gchar *               gst_uri_handler_get_uri       (GstURIHandler * handler);
+gchar *               gst_uri_handler_get_uri       (GstURIHandler * handler) G_GNUC_MALLOC;
 gboolean              gst_uri_handler_set_uri       (GstURIHandler * handler,
                                                      const gchar   * uri,
                                                      GError       ** error);
-=======
-GstElement *	gst_element_make_from_uri	(const GstURIType type,
-						 const gchar *    uri,
-						 const gchar *    elementname) G_GNUC_MALLOC;
-
-/* accessing the interface */
-GType		gst_uri_handler_get_type	(void);
-
-guint		gst_uri_handler_get_uri_type	(GstURIHandler * handler);
-gchar **	gst_uri_handler_get_protocols	(GstURIHandler * handler) G_GNUC_MALLOC;
-const gchar *	gst_uri_handler_get_uri		(GstURIHandler * handler);
-gboolean	gst_uri_handler_set_uri		(GstURIHandler * handler,
-						 const gchar *	 uri);
-void		gst_uri_handler_new_uri		(GstURIHandler * handler,
-						 const gchar *	 uri);
->>>>>>> 4d2cb748
 
 G_END_DECLS
 
