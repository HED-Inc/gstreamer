/* Autogenerated config.h created for win32 Visual Studio builds */

/* PREFIX -- specifically added for Windows for easier moving */
#define PREFIX "C:\\gstreamer"

/* Define if building universal (internal helper macro) */
#undef AC_APPLE_UNIVERSAL_BUILD

/* The implementation that should be used for integer audio resampling witll
   be benchmarked at runtime */
#undef AUDIORESAMPLE_FORMAT_AUTO

/* The float implementation should be used for integer audio resampling */
#undef AUDIORESAMPLE_FORMAT_FLOAT

/* The int implementation should be used for integer audio resampling */
#undef AUDIORESAMPLE_FORMAT_INT

/* defined if cdda headers are in a cdda/ directory */
#undef CDPARANOIA_HEADERS_IN_DIR

/* Default audio sink */
#define DEFAULT_AUDIOSINK "directsoundsink"

/* Default audio source */
#undef DEFAULT_AUDIOSRC

/* Default video sink */
#define DEFAULT_VIDEOSINK "directdrawsink"

/* Default video source */
#undef DEFAULT_VIDEOSRC

/* Default visualizer */
#define DEFAULT_VISUALIZER "goom"

/* Disable Orc */
#undef DISABLE_ORC

/* Define to 1 if translation of program messages to the user's native
   language is requested. */
#undef ENABLE_NLS

/* gettext package name */
#define GETTEXT_PACKAGE "gst-plugins-base-0.11"

/* The GIO library directory. */
#undef GIO_LIBDIR

/* The GIO modules directory. */
#undef GIO_MODULE_DIR

/* system wide data directory */
#define GST_DATADIR PREFIX "\\share"

<<<<<<< HEAD
/* set to disable libxml2-dependent code in subparse */
#undef GST_DISABLE_XML

=======
>>>>>>> 87d41b87
/* Extra platform specific plugin suffix */
#undef GST_EXTRA_MODULE_SUFFIX

/* macro to use to show function name */
#undef GST_FUNCTION

/* Defined if gcov is enabled to force a rebuild due to config.h changing */
#undef GST_GCOV_ENABLED

/* Defined when registry scanning through fork is unsafe */
#undef GST_HAVE_UNSAFE_FORK

/* plugin install helper script */
#define GST_INSTALL_PLUGINS_HELPER PREFIX "\\libexec\\gst-install-plugins-helper.exe"

/* Default errorlevel to use */
#define GST_LEVEL_DEFAULT GST_LEVEL_ERROR

/* GStreamer license */
#define GST_LICENSE "LGPL"

/* major/minor version */
#define GST_MAJORMINOR "0.11"

/* package name in plugins */
#define GST_PACKAGE_NAME "GStreamer Base Plug-ins git"

/* package origin */
#define GST_PACKAGE_ORIGIN "Unknown package origin"

/* GStreamer package release date/time for plugins as YYYY-MM-DD */
<<<<<<< HEAD
#define GST_PACKAGE_RELEASE_DATETIME "2012-02-17T22:57Z"
=======
#define GST_PACKAGE_RELEASE_DATETIME "2012-02-23T10:41Z"

/* I know the API is subject to change. */
#undef G_UDEV_API_IS_SUBJECT_TO_CHANGE
>>>>>>> 87d41b87

/* Define to enable ALSA (used by alsa). */
#undef HAVE_ALSA

/* Define to enable CDParanoia (used by cdparanoia). */
#undef HAVE_CDPARANOIA

/* Define to 1 if you have the MacOS X function CFLocaleCopyCurrent in the
   CoreFoundation framework. */
#undef HAVE_CFLOCALECOPYCURRENT

/* Define to 1 if you have the MacOS X function CFPreferencesCopyAppValue in
   the CoreFoundation framework. */
#undef HAVE_CFPREFERENCESCOPYAPPVALUE

/* Define if the host CPU is an Alpha */
#undef HAVE_CPU_ALPHA

/* Define if the host CPU is an ARM */
#undef HAVE_CPU_ARM

/* Define if the host CPU is a CRIS */
#undef HAVE_CPU_CRIS

/* Define if the host CPU is a CRISv32 */
#undef HAVE_CPU_CRISV32

/* Define if the host CPU is a HPPA */
#undef HAVE_CPU_HPPA

/* Define if the host CPU is an x86 */
#define HAVE_CPU_I386 1

/* Define if the host CPU is a IA64 */
#undef HAVE_CPU_IA64

/* Define if the host CPU is a M68K */
#undef HAVE_CPU_M68K

/* Define if the host CPU is a MIPS */
#undef HAVE_CPU_MIPS

/* Define if the host CPU is a PowerPC */
#undef HAVE_CPU_PPC

/* Define if the host CPU is a 64 bit PowerPC */
#undef HAVE_CPU_PPC64

/* Define if the host CPU is a S390 */
#undef HAVE_CPU_S390

/* Define if the host CPU is a SPARC */
#undef HAVE_CPU_SPARC

/* Define if the host CPU is a x86_64 */
#undef HAVE_CPU_X86_64

/* Define if the GNU dcgettext() function is already present or preinstalled.
   */
#undef HAVE_DCGETTEXT

/* Define to 1 if you have the <dlfcn.h> header file. */
#undef HAVE_DLFCN_H

/* Define to 1 if you have the <emmintrin.h> header file. */
#undef HAVE_EMMINTRIN_H

/* Define to enable building of experimental plug-ins. */
#undef HAVE_EXPERIMENTAL

/* Define to enable building of plug-ins with external deps. */
#undef HAVE_EXTERNAL

/* Define to 1 if fseeko (and presumably ftello) exists and is declared. */
#undef HAVE_FSEEKO

/* defined if the compiler implements __func__ */
#undef HAVE_FUNC

/* defined if the compiler implements __FUNCTION__ */
#undef HAVE_FUNCTION

/* Define if the GNU gettext() function is already present or preinstalled. */
#undef HAVE_GETTEXT

/* Define to 1 if you have the `gmtime_r' function. */
#undef HAVE_GMTIME_R

/* Define if you have the iconv() function and it works. */
#undef HAVE_ICONV

/* Define to 1 if you have the <inttypes.h> header file. */
#undef HAVE_INTTYPES_H

/* make use of iso-codes for ISO-639 */
#undef HAVE_ISO_CODES

/* Define to enable integer vorbis plug-in (used by ivorbisdec). */
#undef HAVE_IVORBIS

/* Define to 1 if you have the `asound' library (-lasound). */
#undef HAVE_LIBASOUND

/* Define to enable libvisual visualization library (used by libvisual). */
#undef HAVE_LIBVISUAL

/* Define to 1 if you have the `localtime_r' function. */
#undef HAVE_LOCALTIME_R

/* Define to 1 if you have the `log2' function. */
#undef HAVE_LOG2

/* Define if you have C99's lrint function. */
#undef HAVE_LRINT

/* Define if you have C99's lrintf function. */
#undef HAVE_LRINTF

/* Define to 1 if you have the <memory.h> header file. */
#undef HAVE_MEMORY_H

/* Define to enable Xiph Ogg library (used by ogg). */
#undef HAVE_OGG

/* Use Orc */
#undef HAVE_ORC

/* Defined if compiling for OSX */
#undef HAVE_OSX

/* Define to enable Pango font rendering (used by pango). */
#undef HAVE_PANGO

/* defined if the compiler implements __PRETTY_FUNCTION__ */
#undef HAVE_PRETTY_FUNCTION

/* Define to 1 if you have the <process.h> header file. */
#define HAVE_PROCESS_H 1

/* Define if RDTSC is available */
#undef HAVE_RDTSC

/* Define to 1 if you have the <stdint.h> header file. */
#undef HAVE_STDINT_H

/* Define to 1 if you have the <stdlib.h> header file. */
#define HAVE_STDLIB_H 1

/* Define to 1 if you have the <strings.h> header file. */
#undef HAVE_STRINGS_H

/* Define to 1 if you have the <string.h> header file. */
#define HAVE_STRING_H 1

/* Define to 1 if you have the <sys/socket.h> header file. */
#undef HAVE_SYS_SOCKET_H

/* Define to 1 if you have the <sys/stat.h> header file. */
#define HAVE_SYS_STAT_H 1

/* Define to 1 if you have the <sys/types.h> header file. */
#define HAVE_SYS_TYPES_H 1

/* Define to 1 if you have the <sys/wait.h> header file. */
#undef HAVE_SYS_WAIT_H

/* Define to enable Xiph Theora video codec (used by theora). */
#undef HAVE_THEORA

/* Define to 1 if you have the <unistd.h> header file. */
#undef HAVE_UNISTD_H

/* Define if valgrind should be used */
#undef HAVE_VALGRIND

/* Define to enable Xiph Vorbis audio codec (used by vorbis). */
#undef HAVE_VORBIS

/* defined if vorbis_synthesis_restart is present */
#undef HAVE_VORBIS_SYNTHESIS_RESTART

/* Defined if compiling for Windows */
#define HAVE_WIN32 1
<<<<<<< HEAD
=======

/* Define to 1 if you have the <winsock2.h> header file. */
#define HAVE_WINSOCK2_H 1
>>>>>>> 87d41b87

/* Define to enable X libraries and plugins (used by ximagesink). */
#undef HAVE_X

/* Define to 1 if you have the <xmmintrin.h> header file. */
#undef HAVE_XMMINTRIN_H

/* Define to enable X Shared Memory extension. */
#undef HAVE_XSHM

/* Define to enable X11 XVideo extensions (used by xvimagesink). */
#undef HAVE_XVIDEO

/* Define to enable zlib support for ID3 parsing in libgsttag. */
#undef HAVE_ZLIB

/* the host CPU */
#define HOST_CPU "i686"

/* prefix */
#undef ISO_CODES_PREFIX

/* */
#undef ISO_CODES_VERSION

/* directory in which the detected libvisual's plugins are located */
#undef LIBVISUAL_PLUGINSBASEDIR

/* gettext locale dir */
#define LOCALEDIR PREFIX "\\share\\locale"

/* Define to the sub-directory in which libtool stores uninstalled libraries.
   */
#undef LT_OBJDIR

/* Define to 1 if your C compiler doesn't accept -c and -o together. */
#undef NO_MINUS_C_MINUS_O

/* Name of package */
#define PACKAGE "gst-plugins-base"

/* Define to the address where bug reports for this package should be sent. */
#define PACKAGE_BUGREPORT "http://bugzilla.gnome.org/enter_bug.cgi?product=GStreamer"

/* Define to the full name of this package. */
#define PACKAGE_NAME "GStreamer Base Plug-ins"

/* Define to the full name and version of this package. */
<<<<<<< HEAD
#define PACKAGE_STRING "GStreamer Base Plug-ins 0.11.2.1"
=======
#define PACKAGE_STRING "GStreamer Base Plug-ins 0.10.36.1"
>>>>>>> 87d41b87

/* Define to the one symbol short name of this package. */
#define PACKAGE_TARNAME "gst-plugins-base"

/* Define to the home page for this package. */
#undef PACKAGE_URL

/* Define to the version of this package. */
<<<<<<< HEAD
#define PACKAGE_VERSION "0.11.2.1"
=======
#define PACKAGE_VERSION "0.10.36.1"
>>>>>>> 87d41b87

/* directory where plugins are located */
#ifdef _DEBUG
#  define PLUGINDIR PREFIX "\\debug\\lib\\gstreamer-0.11"
#else
#  define PLUGINDIR PREFIX "\\lib\\gstreamer-0.11"
#endif

/* The size of `char', as computed by sizeof. */
#undef SIZEOF_CHAR

/* The size of `int', as computed by sizeof. */
#undef SIZEOF_INT

/* The size of `long', as computed by sizeof. */
#undef SIZEOF_LONG

/* The size of `short', as computed by sizeof. */
#undef SIZEOF_SHORT

/* The size of `void*', as computed by sizeof. */
#undef SIZEOF_VOIDP

/* Define to 1 if you have the ANSI C header files. */
#undef STDC_HEADERS

/* "Define if building for android" */
#undef USE_TREMOLO

/* Version number of package */
<<<<<<< HEAD
#define VERSION "0.11.2.1"
=======
#define VERSION "0.10.36.1"
>>>>>>> 87d41b87

/* Define WORDS_BIGENDIAN to 1 if your processor stores words with the most
   significant byte first (like Motorola and SPARC, unlike Intel). */
#if defined AC_APPLE_UNIVERSAL_BUILD
# if defined __BIG_ENDIAN__
#  define WORDS_BIGENDIAN 1
# endif
#else
# ifndef WORDS_BIGENDIAN
#  undef WORDS_BIGENDIAN
# endif
#endif

/* Define to 1 if the X Window System is missing or not being used. */
#undef X_DISPLAY_MISSING

/* Number of bits in a file offset, on hosts where this is settable. */
#undef _FILE_OFFSET_BITS

/* Define to 1 to make fseeko visible on some hosts (e.g. glibc 2.2). */
#undef _LARGEFILE_SOURCE

/* Define for large files, on AIX-style hosts. */
#undef _LARGE_FILES

/* We need at least WinXP SP2 for __stat64 */
#undef __MSVCRT_VERSION__<|MERGE_RESOLUTION|>--- conflicted
+++ resolved
@@ -53,12 +53,6 @@
 /* system wide data directory */
 #define GST_DATADIR PREFIX "\\share"
 
-<<<<<<< HEAD
-/* set to disable libxml2-dependent code in subparse */
-#undef GST_DISABLE_XML
-
-=======
->>>>>>> 87d41b87
 /* Extra platform specific plugin suffix */
 #undef GST_EXTRA_MODULE_SUFFIX
 
@@ -90,14 +84,7 @@
 #define GST_PACKAGE_ORIGIN "Unknown package origin"
 
 /* GStreamer package release date/time for plugins as YYYY-MM-DD */
-<<<<<<< HEAD
 #define GST_PACKAGE_RELEASE_DATETIME "2012-02-17T22:57Z"
-=======
-#define GST_PACKAGE_RELEASE_DATETIME "2012-02-23T10:41Z"
-
-/* I know the API is subject to change. */
-#undef G_UDEV_API_IS_SUBJECT_TO_CHANGE
->>>>>>> 87d41b87
 
 /* Define to enable ALSA (used by alsa). */
 #undef HAVE_ALSA
@@ -281,12 +268,6 @@
 
 /* Defined if compiling for Windows */
 #define HAVE_WIN32 1
-<<<<<<< HEAD
-=======
-
-/* Define to 1 if you have the <winsock2.h> header file. */
-#define HAVE_WINSOCK2_H 1
->>>>>>> 87d41b87
 
 /* Define to enable X libraries and plugins (used by ximagesink). */
 #undef HAVE_X
@@ -335,11 +316,7 @@
 #define PACKAGE_NAME "GStreamer Base Plug-ins"
 
 /* Define to the full name and version of this package. */
-<<<<<<< HEAD
 #define PACKAGE_STRING "GStreamer Base Plug-ins 0.11.2.1"
-=======
-#define PACKAGE_STRING "GStreamer Base Plug-ins 0.10.36.1"
->>>>>>> 87d41b87
 
 /* Define to the one symbol short name of this package. */
 #define PACKAGE_TARNAME "gst-plugins-base"
@@ -348,11 +325,7 @@
 #undef PACKAGE_URL
 
 /* Define to the version of this package. */
-<<<<<<< HEAD
 #define PACKAGE_VERSION "0.11.2.1"
-=======
-#define PACKAGE_VERSION "0.10.36.1"
->>>>>>> 87d41b87
 
 /* directory where plugins are located */
 #ifdef _DEBUG
@@ -383,11 +356,7 @@
 #undef USE_TREMOLO
 
 /* Version number of package */
-<<<<<<< HEAD
 #define VERSION "0.11.2.1"
-=======
-#define VERSION "0.10.36.1"
->>>>>>> 87d41b87
 
 /* Define WORDS_BIGENDIAN to 1 if your processor stores words with the most
    significant byte first (like Motorola and SPARC, unlike Intel). */
