--- conflicted
+++ resolved
@@ -68,14 +68,9 @@
 		--library=libgstcontroller-0.11.la \
 		--include=Gst-0.11 \
 		--libtool="$(top_builddir)/libtool" \
-<<<<<<< HEAD
 		--pkg gstreamer-@GST_MAJORMINOR@ \
 		--pkg-export gstreamer-controller-@GST_MAJORMINOR@ \
-=======
-		--pkg gstreamer-0.10 \
-		--pkg-export gstreamer-controller-0.10 \
 		--add-init-section="gst_init(NULL,NULL);" \
->>>>>>> d22ad73e
 		--output $@ \
 		$(gir_headers) \
 		$(gir_sources)
