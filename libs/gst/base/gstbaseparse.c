/* GStreamer
 * Copyright (C) 2008 Nokia Corporation. All rights reserved.
 *   Contact: Stefan Kost <stefan.kost@nokia.com>
 * Copyright (C) 2008 Sebastian Dröge <sebastian.droege@collabora.co.uk>.
 * Copyright (C) 2011, Hewlett-Packard Development Company, L.P.
 *   Author: Sebastian Dröge <sebastian.droege@collabora.co.uk>, Collabora Ltd.
 *
 * This library is free software; you can redistribute it and/or
 * modify it under the terms of the GNU Library General Public
 * License as published by the Free Software Foundation; either
 * version 2 of the License, or (at your option) any later version.
 *
 * This library is distributed in the hope that it will be useful,
 * but WITHOUT ANY WARRANTY; without even the implied warranty of
 * MERCHANTABILITY or FITNESS FOR A PARTICULAR PURPOSE.  See the GNU
 * Library General Public License for more details.
 *
 * You should have received a copy of the GNU Library General Public
 * License along with this library; if not, write to the
 * Free Software Foundation, Inc., 59 Temple Place - Suite 330,
 * Boston, MA 02111-1307, USA.
 */

/**
 * SECTION:gstbaseparse
 * @short_description: Base class for stream parsers
 * @see_also: #GstBaseTransform
 *
 * This base class is for parser elements that process data and splits it
 * into separate audio/video/whatever frames.
 *
 * It provides for:
 * <itemizedlist>
 *   <listitem><para>provides one sink pad and one source pad</para></listitem>
 *   <listitem><para>handles state changes</para></listitem>
 *   <listitem><para>can operate in pull mode or push mode</para></listitem>
 *   <listitem><para>handles seeking in both modes</para></listitem>
 *   <listitem><para>handles events (NEWSEGMENT/EOS/FLUSH)</para></listitem>
 *   <listitem><para>
 *        handles queries (POSITION/DURATION/SEEKING/FORMAT/CONVERT)
 *   </para></listitem>
 *   <listitem><para>handles flushing</para></listitem>
 * </itemizedlist>
 *
 * The purpose of this base class is to provide the basic functionality of
 * a parser and share a lot of rather complex code.
 *
 * Description of the parsing mechanism:
 * <orderedlist>
 * <listitem>
 *   <itemizedlist><title>Set-up phase</title>
 *   <listitem><para>
 *     GstBaseParse calls @start to inform subclass that data processing is
 *     about to start now.
 *   </para></listitem>
 *   <listitem><para>
 *     GstBaseParse class calls @set_sink_caps to inform the subclass about
 *     incoming sinkpad caps. Subclass could already set the srcpad caps
 *     accordingly, but this might be delayed until calling
 *     gst_base_parse_finish_frame() with a non-queued frame.
 *   </para></listitem>
 *   <listitem><para>
 *      At least at this point subclass needs to tell the GstBaseParse class
 *      how big data chunks it wants to receive (min_frame_size). It can do
 *      this with gst_base_parse_set_min_frame_size().
 *   </para></listitem>
 *   <listitem><para>
 *      GstBaseParse class sets up appropriate data passing mode (pull/push)
 *      and starts to process the data.
 *   </para></listitem>
 *   </itemizedlist>
 * </listitem>
 * <listitem>
 *   <itemizedlist>
 *   <title>Parsing phase</title>
 *     <listitem><para>
 *       GstBaseParse gathers at least min_frame_size bytes of data either
 *       by pulling it from upstream or collecting buffers in an internal
 *       #GstAdapter.
 *     </para></listitem>
 *     <listitem><para>
 *       A buffer of (at least) min_frame_size bytes is passed to subclass with
 *       @handle_frame. Subclass checks the contents and can optionally
 *       return GST_FLOW_OK along with an amount of data to be skipped to find
 *       a valid frame (which will result in a subsequent DISCONT).
 *       If, otherwise, the buffer does not hold a complete frame,
 *       @handle_frame can merely return and will be called again when additional
 *       data is available.  In push mode this amounts to an
 *       additional input buffer (thus minimal additional latency), in pull mode
 *       this amounts to some arbitrary reasonable buffer size increase.
 *       Of course, gst_base_parse_set_min_size() could also be used if a very
 *       specific known amount of additional data is required.
 *       If, however, the buffer holds a complete valid frame, it can pass
 *       the size of this frame to gst_base_parse_finish_frame().
 *       If acting as a converter, it can also merely indicate consumed input data
 *       while simultaneously providing custom output data.
 *       Note that baseclass performs some processing (such as tracking
 *       overall consumed data rate versus duration) for each finished frame,
 *       but other state is only updated upon each call to @handle_frame
 *       (such as tracking upstream input timestamp).
 *       </para><para>
 *       Subclass is also responsible for setting the buffer metadata
 *       (e.g. buffer timestamp and duration, or keyframe if applicable).
 *       (although the latter can also be done by GstBaseParse if it is
 *       appropriately configured, see below).  Frame is provided with
 *       timestamp derived from upstream (as much as generally possible),
 *       duration obtained from configuration (see below), and offset
 *       if meaningful (in pull mode).
 *       </para><para>
 *       Note that @check_valid_frame might receive any small
 *       amount of input data when leftover data is being drained (e.g. at EOS).
 *     </para></listitem>
 *     <listitem><para>
 *       As part of finish frame processing,
 *       just prior to actually pushing the buffer in question,
 *       it is passed to @pre_push_frame which gives subclass yet one
 *       last chance to examine buffer metadata, or to send some custom (tag)
 *       events, or to perform custom (segment) filtering.
 *     </para></listitem>
 *     <listitem><para>
 *       During the parsing process GstBaseParseClass will handle both srcpad
 *       and sinkpad events. They will be passed to subclass if @event or
 *       @src_event callbacks have been provided.
 *     </para></listitem>
 *   </itemizedlist>
 * </listitem>
 * <listitem>
 *   <itemizedlist><title>Shutdown phase</title>
 *   <listitem><para>
 *     GstBaseParse class calls @stop to inform the subclass that data
 *     parsing will be stopped.
 *   </para></listitem>
 *   </itemizedlist>
 * </listitem>
 * </orderedlist>
 *
 * Subclass is responsible for providing pad template caps for
 * source and sink pads. The pads need to be named "sink" and "src". It also
 * needs to set the fixed caps on srcpad, when the format is ensured (e.g.
 * when base class calls subclass' @set_sink_caps function).
 *
 * This base class uses #GST_FORMAT_DEFAULT as a meaning of frames. So,
 * subclass conversion routine needs to know that conversion from
 * #GST_FORMAT_TIME to #GST_FORMAT_DEFAULT must return the
 * frame number that can be found from the given byte position.
 *
 * GstBaseParse uses subclasses conversion methods also for seeking (or
 * otherwise uses its own default one, see also below).
 *
 * Subclass @start and @stop functions will be called to inform the beginning
 * and end of data processing.
 *
 * Things that subclass need to take care of:
 * <itemizedlist>
 *   <listitem><para>Provide pad templates</para></listitem>
 *   <listitem><para>
 *      Fixate the source pad caps when appropriate
 *   </para></listitem>
 *   <listitem><para>
 *      Inform base class how big data chunks should be retrieved. This is
 *      done with gst_base_parse_set_min_frame_size() function.
 *   </para></listitem>
 *   <listitem><para>
 *      Examine data chunks passed to subclass with @handle_frame and pass
 *      proper frame(s) to gst_base_parse_finish_frame(), and setting src pad
 *      caps and timestamps on frame.
 *   </para></listitem>
 *   <listitem><para>Provide conversion functions</para></listitem>
 *   <listitem><para>
 *      Update the duration information with gst_base_parse_set_duration()
 *   </para></listitem>
 *   <listitem><para>
 *      Optionally passthrough using gst_base_parse_set_passthrough()
 *   </para></listitem>
 *   <listitem><para>
 *      Configure various baseparse parameters using
 *      gst_base_parse_set_average_bitrate(), gst_base_parse_set_syncable()
 *      and gst_base_parse_set_frame_rate().
 *   </para></listitem>
 *   <listitem><para>
 *      In particular, if subclass is unable to determine a duration, but
 *      parsing (or specs) yields a frames per seconds rate, then this can be
 *      provided to GstBaseParse to enable it to cater for
 *      buffer time metadata (which will be taken from upstream as much as
 *      possible). Internally keeping track of frame durations and respective
 *      sizes that have been pushed provides GstBaseParse with an estimated
 *      bitrate. A default @convert (used if not overriden) will then use these
 *      rates to perform obvious conversions.  These rates are also used to
 *      update (estimated) duration at regular frame intervals.
 *   </para></listitem>
 * </itemizedlist>
 *
 */

/* TODO:
 *  - In push mode provide a queue of adapter-"queued" buffers for upstream
 *    buffer metadata
 *  - Queue buffers/events until caps are set
 */

#ifdef HAVE_CONFIG_H
#  include "config.h"
#endif

#include <stdlib.h>
#include <string.h>

#include <gst/base/gstadapter.h>

#include "gstbaseparse.h"

/* FIXME: get rid of old GstIndex code */
#include "gstindex.h"
#include "gstindex.c"
#include "gstmemindex.c"

#define GST_BASE_PARSE_FRAME_PRIVATE_FLAG_NOALLOC  (1 << 0)

#define MIN_FRAMES_TO_POST_BITRATE 10
#define TARGET_DIFFERENCE          (20 * GST_SECOND)

GST_DEBUG_CATEGORY_STATIC (gst_base_parse_debug);
#define GST_CAT_DEFAULT gst_base_parse_debug

/* Supported formats */
static const GstFormat fmtlist[] = {
  GST_FORMAT_DEFAULT,
  GST_FORMAT_BYTES,
  GST_FORMAT_TIME,
  GST_FORMAT_UNDEFINED
};

#define GST_BASE_PARSE_GET_PRIVATE(obj)  \
    (G_TYPE_INSTANCE_GET_PRIVATE ((obj), GST_TYPE_BASE_PARSE, GstBaseParsePrivate))

struct _GstBaseParsePrivate
{
  GstPadMode pad_mode;

  GstAdapter *adapter;

  gint64 duration;
  GstFormat duration_fmt;
  gint64 estimated_duration;
  gint64 estimated_drift;

  guint min_frame_size;
  gboolean passthrough;
  gboolean syncable;
  gboolean has_timing_info;
  guint fps_num, fps_den;
  gint update_interval;
  guint bitrate;
  guint lead_in, lead_out;
  GstClockTime lead_in_ts, lead_out_ts;
  GstClockTime min_latency, max_latency;

  gboolean discont;
  gboolean flushing;
  gboolean drain;

  gint64 offset;
  gint64 sync_offset;
  GstClockTime next_ts;
  GstClockTime prev_ts;
  GstClockTime frame_duration;
  gboolean seen_keyframe;
  gboolean is_video;
  gint flushed;

  guint64 framecount;
  guint64 bytecount;
  guint64 data_bytecount;
  guint64 acc_duration;
  GstClockTime first_frame_ts;
  gint64 first_frame_offset;

  gboolean post_min_bitrate;
  gboolean post_avg_bitrate;
  gboolean post_max_bitrate;
  guint min_bitrate;
  guint avg_bitrate;
  guint max_bitrate;
  guint posted_avg_bitrate;

  /* frames/buffers that are queued and ready to go on OK */
  GQueue queued_frames;

  GstBuffer *cache;

  /* index entry storage, either ours or provided */
  GstIndex *index;
  gint index_id;
  gboolean own_index;
  GMutex index_lock;

  /* seek table entries only maintained if upstream is BYTE seekable */
  gboolean upstream_seekable;
  gboolean upstream_has_duration;
  gint64 upstream_size;
  /* minimum distance between two index entries */
  GstClockTimeDiff idx_interval;
  /* ts and offset of last entry added */
  GstClockTime index_last_ts;
  gint64 index_last_offset;
  gboolean index_last_valid;

  /* timestamps currently produced are accurate, e.g. started from 0 onwards */
  gboolean exact_position;
  /* seek events are temporarily kept to match them with newsegments */
  GSList *pending_seeks;

  /* reverse playback */
  GSList *buffers_pending;
  GSList *buffers_head;
  GSList *buffers_queued;
  GSList *buffers_send;
  GstClockTime last_ts;
  gint64 last_offset;

  /* Pending serialized events */
  GList *pending_events;
  /* Newsegment event to be sent after SEEK */
<<<<<<< HEAD
  GstEvent *pending_segment;

  /* offset of last parsed frame/data */
  gint64 prev_offset;
  /* force a new frame, regardless of offset */
  gboolean new_frame;
  /* whether we are merely scanning for a frame */
  gboolean scanning;
  /* ... and resulting frame, if any */
  GstBaseParseFrame *scanned_frame;
=======
  gboolean pending_segment;
  /* Segment event that closes the running segment prior to SEEK */
  GstEvent *close_segment;

  /* push mode helper frame */
  GstBaseParseFrame frame;
>>>>>>> ed7f4802

  /* TRUE if we're still detecting the format, i.e.
   * if ::detect() is still called for future buffers */
  gboolean detecting;
  GList *detect_buffers;
  guint detect_buffers_size;
};

typedef struct _GstBaseParseSeek
{
  GstSegment segment;
  gboolean accurate;
  gint64 offset;
  GstClockTime start_ts;
} GstBaseParseSeek;

#define GST_BASE_PARSE_INDEX_LOCK(parse) \
  g_mutex_lock (&parse->priv->index_lock);
#define GST_BASE_PARSE_INDEX_UNLOCK(parse) \
  g_mutex_unlock (&parse->priv->index_lock);

static GstElementClass *parent_class = NULL;

static void gst_base_parse_class_init (GstBaseParseClass * klass);
static void gst_base_parse_init (GstBaseParse * parse,
    GstBaseParseClass * klass);

GType
gst_base_parse_get_type (void)
{
  static volatile gsize base_parse_type = 0;

  if (g_once_init_enter (&base_parse_type)) {
    static const GTypeInfo base_parse_info = {
      sizeof (GstBaseParseClass),
      (GBaseInitFunc) NULL,
      (GBaseFinalizeFunc) NULL,
      (GClassInitFunc) gst_base_parse_class_init,
      NULL,
      NULL,
      sizeof (GstBaseParse),
      0,
      (GInstanceInitFunc) gst_base_parse_init,
    };
    GType _type;

    _type = g_type_register_static (GST_TYPE_ELEMENT,
        "GstBaseParse", &base_parse_info, G_TYPE_FLAG_ABSTRACT);
    g_once_init_leave (&base_parse_type, _type);
  }
  return (GType) base_parse_type;
}

static void gst_base_parse_finalize (GObject * object);

static GstStateChangeReturn gst_base_parse_change_state (GstElement * element,
    GstStateChange transition);
static void gst_base_parse_reset (GstBaseParse * parse);

#if 0
static void gst_base_parse_set_index (GstElement * element, GstIndex * index);
static GstIndex *gst_base_parse_get_index (GstElement * element);
#endif

static gboolean gst_base_parse_sink_activate (GstPad * sinkpad,
    GstObject * parent);
static gboolean gst_base_parse_sink_activate_mode (GstPad * pad,
    GstObject * parent, GstPadMode mode, gboolean active);
static gboolean gst_base_parse_handle_seek (GstBaseParse * parse,
    GstEvent * event);
static void gst_base_parse_handle_tag (GstBaseParse * parse, GstEvent * event);

static gboolean gst_base_parse_src_event (GstPad * pad, GstObject * parent,
    GstEvent * event);
static gboolean gst_base_parse_src_query (GstPad * pad, GstObject * parent,
    GstQuery * query);

static gboolean gst_base_parse_sink_event (GstPad * pad, GstObject * parent,
    GstEvent * event);
static gboolean gst_base_parse_sink_query (GstPad * pad, GstObject * parent,
    GstQuery * query);

static GstFlowReturn gst_base_parse_chain (GstPad * pad, GstObject * parent,
    GstBuffer * buffer);
static void gst_base_parse_loop (GstPad * pad);

static GstFlowReturn gst_base_parse_parse_frame (GstBaseParse * parse,
    GstBaseParseFrame * frame);

static gboolean gst_base_parse_sink_eventfunc (GstBaseParse * parse,
    GstEvent * event);

static gboolean gst_base_parse_src_eventfunc (GstBaseParse * parse,
    GstEvent * event);

static void gst_base_parse_drain (GstBaseParse * parse);

static void gst_base_parse_post_bitrates (GstBaseParse * parse,
    gboolean post_min, gboolean post_avg, gboolean post_max);

static gint64 gst_base_parse_find_offset (GstBaseParse * parse,
    GstClockTime time, gboolean before, GstClockTime * _ts);
static GstFlowReturn gst_base_parse_locate_time (GstBaseParse * parse,
    GstClockTime * _time, gint64 * _offset);

static GstFlowReturn gst_base_parse_start_fragment (GstBaseParse * parse);
static GstFlowReturn gst_base_parse_finish_fragment (GstBaseParse * parse,
    gboolean prev_head);

static inline GstFlowReturn gst_base_parse_check_sync (GstBaseParse * parse);

static gboolean gst_base_parse_is_seekable (GstBaseParse * parse);

static void
gst_base_parse_clear_queues (GstBaseParse * parse)
{
  g_slist_foreach (parse->priv->buffers_queued, (GFunc) gst_buffer_unref, NULL);
  g_slist_free (parse->priv->buffers_queued);
  parse->priv->buffers_queued = NULL;
  g_slist_foreach (parse->priv->buffers_pending, (GFunc) gst_buffer_unref,
      NULL);
  g_slist_free (parse->priv->buffers_pending);
  parse->priv->buffers_pending = NULL;
  g_slist_foreach (parse->priv->buffers_head, (GFunc) gst_buffer_unref, NULL);
  g_slist_free (parse->priv->buffers_head);
  parse->priv->buffers_head = NULL;
  g_slist_foreach (parse->priv->buffers_send, (GFunc) gst_buffer_unref, NULL);
  g_slist_free (parse->priv->buffers_send);
  parse->priv->buffers_send = NULL;

  g_list_foreach (parse->priv->detect_buffers, (GFunc) gst_buffer_unref, NULL);
  g_list_free (parse->priv->detect_buffers);
  parse->priv->detect_buffers = NULL;
  parse->priv->detect_buffers_size = 0;

  g_queue_foreach (&parse->priv->queued_frames,
      (GFunc) gst_base_parse_frame_free, NULL);
  g_queue_clear (&parse->priv->queued_frames);

  gst_buffer_replace (&parse->priv->cache, NULL);

  g_list_foreach (parse->priv->pending_events, (GFunc) gst_event_unref, NULL);
  g_list_free (parse->priv->pending_events);
  parse->priv->pending_events = NULL;
  parse->priv->pending_segment = FALSE;

  gst_event_replace (&parse->priv->close_segment, NULL);
}

static void
gst_base_parse_finalize (GObject * object)
{
  GstBaseParse *parse = GST_BASE_PARSE (object);
  GstEvent **p_ev;

  g_object_unref (parse->priv->adapter);

<<<<<<< HEAD
  if (parse->priv->pending_segment) {
    p_ev = &parse->priv->pending_segment;
=======
  if (parse->priv->close_segment) {
    p_ev = &parse->priv->close_segment;
>>>>>>> ed7f4802
    gst_event_replace (p_ev, NULL);
  }

  if (parse->priv->cache) {
    gst_buffer_unref (parse->priv->cache);
    parse->priv->cache = NULL;
  }

  g_list_foreach (parse->priv->pending_events, (GFunc) gst_mini_object_unref,
      NULL);
  g_list_free (parse->priv->pending_events);
  parse->priv->pending_events = NULL;
  parse->priv->pending_segment = FALSE;

  if (parse->priv->index) {
    gst_object_unref (parse->priv->index);
    parse->priv->index = NULL;
  }
  g_mutex_clear (&parse->priv->index_lock);

  gst_base_parse_clear_queues (parse);

  G_OBJECT_CLASS (parent_class)->finalize (object);
}

static void
gst_base_parse_class_init (GstBaseParseClass * klass)
{
  GObjectClass *gobject_class;
  GstElementClass *gstelement_class;

  gobject_class = G_OBJECT_CLASS (klass);
  g_type_class_add_private (klass, sizeof (GstBaseParsePrivate));
  parent_class = g_type_class_peek_parent (klass);
  gobject_class->finalize = GST_DEBUG_FUNCPTR (gst_base_parse_finalize);

  gstelement_class = (GstElementClass *) klass;
  gstelement_class->change_state =
      GST_DEBUG_FUNCPTR (gst_base_parse_change_state);

#if 0
  gstelement_class->set_index = GST_DEBUG_FUNCPTR (gst_base_parse_set_index);
  gstelement_class->get_index = GST_DEBUG_FUNCPTR (gst_base_parse_get_index);
#endif

  /* Default handlers */
  klass->event = gst_base_parse_sink_eventfunc;
  klass->src_event = gst_base_parse_src_eventfunc;
  klass->convert = gst_base_parse_convert_default;

  GST_DEBUG_CATEGORY_INIT (gst_base_parse_debug, "baseparse", 0,
      "baseparse element");
}

static void
gst_base_parse_init (GstBaseParse * parse, GstBaseParseClass * bclass)
{
  GstPadTemplate *pad_template;

  GST_DEBUG_OBJECT (parse, "gst_base_parse_init");

  parse->priv = GST_BASE_PARSE_GET_PRIVATE (parse);

  pad_template =
      gst_element_class_get_pad_template (GST_ELEMENT_CLASS (bclass), "sink");
  g_return_if_fail (pad_template != NULL);
  parse->sinkpad = gst_pad_new_from_template (pad_template, "sink");
  gst_pad_set_event_function (parse->sinkpad,
      GST_DEBUG_FUNCPTR (gst_base_parse_sink_event));
  gst_pad_set_query_function (parse->sinkpad,
      GST_DEBUG_FUNCPTR (gst_base_parse_sink_query));
  gst_pad_set_chain_function (parse->sinkpad,
      GST_DEBUG_FUNCPTR (gst_base_parse_chain));
  gst_pad_set_activate_function (parse->sinkpad,
      GST_DEBUG_FUNCPTR (gst_base_parse_sink_activate));
  gst_pad_set_activatemode_function (parse->sinkpad,
      GST_DEBUG_FUNCPTR (gst_base_parse_sink_activate_mode));
  gst_element_add_pad (GST_ELEMENT (parse), parse->sinkpad);

  GST_DEBUG_OBJECT (parse, "sinkpad created");

  pad_template =
      gst_element_class_get_pad_template (GST_ELEMENT_CLASS (bclass), "src");
  g_return_if_fail (pad_template != NULL);
  parse->srcpad = gst_pad_new_from_template (pad_template, "src");
  gst_pad_set_event_function (parse->srcpad,
      GST_DEBUG_FUNCPTR (gst_base_parse_src_event));
  gst_pad_set_query_function (parse->srcpad,
      GST_DEBUG_FUNCPTR (gst_base_parse_src_query));
  gst_pad_use_fixed_caps (parse->srcpad);
  gst_element_add_pad (GST_ELEMENT (parse), parse->srcpad);
  GST_DEBUG_OBJECT (parse, "src created");

  g_queue_init (&parse->priv->queued_frames);

  parse->priv->adapter = gst_adapter_new ();

  parse->priv->pad_mode = GST_PAD_MODE_NONE;

  g_mutex_init (&parse->priv->index_lock);

  /* init state */
  gst_base_parse_reset (parse);
  GST_DEBUG_OBJECT (parse, "init ok");

  GST_OBJECT_FLAG_SET (parse, GST_ELEMENT_FLAG_INDEXABLE);
}

static GstBaseParseFrame *
gst_base_parse_frame_copy (GstBaseParseFrame * frame)
{
  GstBaseParseFrame *copy;

  copy = g_slice_dup (GstBaseParseFrame, frame);
  copy->buffer = gst_buffer_ref (frame->buffer);
  copy->_private_flags &= ~GST_BASE_PARSE_FRAME_PRIVATE_FLAG_NOALLOC;

  GST_TRACE ("copied frame %p -> %p", frame, copy);

  return copy;
}

void
gst_base_parse_frame_free (GstBaseParseFrame * frame)
{
  GST_TRACE ("freeing frame %p", frame);

  if (frame->buffer) {
    gst_buffer_unref (frame->buffer);
    frame->buffer = NULL;
  }

  if (!(frame->_private_flags & GST_BASE_PARSE_FRAME_PRIVATE_FLAG_NOALLOC)) {
    g_slice_free (GstBaseParseFrame, frame);
  } else {
    memset (frame, 0, sizeof (*frame));
  }
}

G_DEFINE_BOXED_TYPE (GstBaseParseFrame, gst_base_parse_frame,
    (GBoxedCopyFunc) gst_base_parse_frame_copy,
    (GBoxedFreeFunc) gst_base_parse_frame_free);

/**
 * gst_base_parse_frame_init:
 * @frame: #GstBaseParseFrame.
 *
 * Sets a #GstBaseParseFrame to initial state.  Currently this means
 * all public fields are zero-ed and a private flag is set to make
 * sure gst_base_parse_frame_free() only frees the contents but not
 * the actual frame. Use this function to initialise a #GstBaseParseFrame
 * allocated on the stack.
 *
 * Since: 0.10.33
 */
void
gst_base_parse_frame_init (GstBaseParseFrame * frame)
{
  memset (frame, 0, sizeof (GstBaseParseFrame));
  frame->_private_flags = GST_BASE_PARSE_FRAME_PRIVATE_FLAG_NOALLOC;
  GST_TRACE ("inited frame %p", frame);
}

/**
 * gst_base_parse_frame_new:
 * @buffer: (transfer none): a #GstBuffer
 * @flags: the flags
 * @overhead: number of bytes in this frame which should be counted as
 *     metadata overhead, ie. not used to calculate the average bitrate.
 *     Set to -1 to mark the entire frame as metadata. If in doubt, set to 0.
 *
 * Allocates a new #GstBaseParseFrame. This function is mainly for bindings,
 * elements written in C should usually allocate the frame on the stack and
 * then use gst_base_parse_frame_init() to initialise it.
 *
 * Returns: a newly-allocated #GstBaseParseFrame. Free with
 *     gst_base_parse_frame_free() when no longer needed.
 *
 * Since: 0.10.33
 */
GstBaseParseFrame *
gst_base_parse_frame_new (GstBuffer * buffer, GstBaseParseFrameFlags flags,
    gint overhead)
{
  GstBaseParseFrame *frame;

  frame = g_slice_new0 (GstBaseParseFrame);
  frame->buffer = gst_buffer_ref (buffer);

  GST_TRACE ("created frame %p", frame);
  return frame;
}

static inline void
gst_base_parse_frame_update (GstBaseParse * parse, GstBaseParseFrame * frame,
    GstBuffer * buf)
{
  gst_buffer_replace (&frame->buffer, buf);

  parse->flags = 0;

  /* set flags one by one for clarity */
  if (G_UNLIKELY (parse->priv->drain))
    parse->flags |= GST_BASE_PARSE_FLAG_DRAINING;

  /* losing sync is pretty much a discont (and vice versa), no ? */
  if (G_UNLIKELY (parse->priv->discont))
    parse->flags |= GST_BASE_PARSE_FLAG_LOST_SYNC;
}

static void
gst_base_parse_reset (GstBaseParse * parse)
{
  GST_OBJECT_LOCK (parse);
  gst_segment_init (&parse->segment, GST_FORMAT_TIME);
  parse->priv->duration = -1;
  parse->priv->min_frame_size = 1;
  parse->priv->discont = TRUE;
  parse->priv->flushing = FALSE;
  parse->priv->offset = 0;
  parse->priv->sync_offset = 0;
  parse->priv->update_interval = -1;
  parse->priv->fps_num = parse->priv->fps_den = 0;
  parse->priv->frame_duration = GST_CLOCK_TIME_NONE;
  parse->priv->lead_in = parse->priv->lead_out = 0;
  parse->priv->lead_in_ts = parse->priv->lead_out_ts = 0;
  parse->priv->bitrate = 0;
  parse->priv->framecount = 0;
  parse->priv->bytecount = 0;
  parse->priv->acc_duration = 0;
  parse->priv->first_frame_ts = GST_CLOCK_TIME_NONE;
  parse->priv->first_frame_offset = -1;
  parse->priv->estimated_duration = -1;
  parse->priv->estimated_drift = 0;
  parse->priv->next_ts = 0;
  parse->priv->syncable = TRUE;
  parse->priv->passthrough = FALSE;
  parse->priv->has_timing_info = FALSE;
  parse->priv->post_min_bitrate = TRUE;
  parse->priv->post_avg_bitrate = TRUE;
  parse->priv->post_max_bitrate = TRUE;
  parse->priv->min_bitrate = G_MAXUINT;
  parse->priv->max_bitrate = 0;
  parse->priv->avg_bitrate = 0;
  parse->priv->posted_avg_bitrate = 0;

  parse->priv->index_last_ts = GST_CLOCK_TIME_NONE;
  parse->priv->index_last_offset = -1;
  parse->priv->index_last_valid = TRUE;
  parse->priv->upstream_seekable = FALSE;
  parse->priv->upstream_size = 0;
  parse->priv->upstream_has_duration = FALSE;
  parse->priv->idx_interval = 0;
  parse->priv->exact_position = TRUE;
  parse->priv->seen_keyframe = FALSE;

  parse->priv->last_ts = GST_CLOCK_TIME_NONE;
  parse->priv->last_offset = 0;

  g_list_foreach (parse->priv->pending_events, (GFunc) gst_mini_object_unref,
      NULL);
  g_list_free (parse->priv->pending_events);
  parse->priv->pending_events = NULL;
  parse->priv->pending_segment = FALSE;

  gst_event_replace (&parse->priv->close_segment, NULL);

  if (parse->priv->cache) {
    gst_buffer_unref (parse->priv->cache);
    parse->priv->cache = NULL;
  }

  g_slist_foreach (parse->priv->pending_seeks, (GFunc) g_free, NULL);
  g_slist_free (parse->priv->pending_seeks);
  parse->priv->pending_seeks = NULL;

  if (parse->priv->adapter)
    gst_adapter_clear (parse->priv->adapter);

  parse->priv->new_frame = TRUE;

  g_list_foreach (parse->priv->detect_buffers, (GFunc) gst_buffer_unref, NULL);
  g_list_free (parse->priv->detect_buffers);
  parse->priv->detect_buffers = NULL;
  parse->priv->detect_buffers_size = 0;
  GST_OBJECT_UNLOCK (parse);
}

/* gst_base_parse_parse_frame:
 * @parse: #GstBaseParse.
 * @buffer: #GstBuffer.
 *
 * Default callback for parse_frame.
 */
static GstFlowReturn
gst_base_parse_parse_frame (GstBaseParse * parse, GstBaseParseFrame * frame)
{
  GstBuffer *buffer = frame->buffer;

  if (!GST_BUFFER_TIMESTAMP_IS_VALID (buffer) &&
      GST_CLOCK_TIME_IS_VALID (parse->priv->next_ts)) {
    GST_BUFFER_TIMESTAMP (buffer) = parse->priv->next_ts;
  }
  if (!GST_BUFFER_DURATION_IS_VALID (buffer) &&
      GST_CLOCK_TIME_IS_VALID (parse->priv->frame_duration)) {
    GST_BUFFER_DURATION (buffer) = parse->priv->frame_duration;
  }
  return GST_FLOW_OK;
}

/* gst_base_parse_convert:
 * @parse: #GstBaseParse.
 * @src_format: #GstFormat describing the source format.
 * @src_value: Source value to be converted.
 * @dest_format: #GstFormat defining the converted format.
 * @dest_value: Pointer where the conversion result will be put.
 *
 * Converts using configured "convert" vmethod in #GstBaseParse class.
 *
 * Returns: TRUE if conversion was successful.
 */
static gboolean
gst_base_parse_convert (GstBaseParse * parse,
    GstFormat src_format,
    gint64 src_value, GstFormat dest_format, gint64 * dest_value)
{
  GstBaseParseClass *klass = GST_BASE_PARSE_GET_CLASS (parse);
  gboolean ret;

  g_return_val_if_fail (dest_value != NULL, FALSE);

  if (!klass->convert)
    return FALSE;

  ret = klass->convert (parse, src_format, src_value, dest_format, dest_value);

#ifndef GST_DISABLE_GST_DEBUG
  {
    if (ret) {
      if (src_format == GST_FORMAT_TIME && dest_format == GST_FORMAT_BYTES) {
        GST_LOG_OBJECT (parse,
            "TIME -> BYTES: %" GST_TIME_FORMAT " -> %" G_GINT64_FORMAT,
            GST_TIME_ARGS (src_value), *dest_value);
      } else if (dest_format == GST_FORMAT_TIME &&
          src_format == GST_FORMAT_BYTES) {
        GST_LOG_OBJECT (parse,
            "BYTES -> TIME: %" G_GINT64_FORMAT " -> %" GST_TIME_FORMAT,
            src_value, GST_TIME_ARGS (*dest_value));
      } else {
        GST_LOG_OBJECT (parse,
            "%s -> %s: %" G_GINT64_FORMAT " -> %" G_GINT64_FORMAT,
            GST_STR_NULL (gst_format_get_name (src_format)),
            GST_STR_NULL (gst_format_get_name (dest_format)),
            src_value, *dest_value);
      }
    } else {
      GST_DEBUG_OBJECT (parse, "conversion failed");
    }
  }
#endif

  return ret;
}

/* gst_base_parse_sink_event:
 * @pad: #GstPad that received the event.
 * @event: #GstEvent to be handled.
 *
 * Handler for sink pad events.
 *
 * Returns: TRUE if the event was handled.
 */
static gboolean
gst_base_parse_sink_event (GstPad * pad, GstObject * parent, GstEvent * event)
{
  GstBaseParse *parse;
  GstBaseParseClass *bclass;
  gboolean ret;

  parse = GST_BASE_PARSE (parent);
  bclass = GST_BASE_PARSE_GET_CLASS (parse);

  GST_DEBUG_OBJECT (parse, "handling event %d, %s", GST_EVENT_TYPE (event),
      GST_EVENT_TYPE_NAME (event));

<<<<<<< HEAD
  /* Cache all events except EOS, SEGMENT and FLUSH_STOP if we have a
   * pending segment */
  if (parse->priv->pending_segment && GST_EVENT_TYPE (event) != GST_EVENT_EOS
      && GST_EVENT_TYPE (event) != GST_EVENT_SEGMENT
=======
  /* Cache all serialized events except EOS, NEWSEGMENT and FLUSH_STOP if we have a
   * pending segment */
  if (parse->priv->pending_segment && GST_EVENT_IS_SERIALIZED (event)
      && GST_EVENT_TYPE (event) != GST_EVENT_EOS
      && GST_EVENT_TYPE (event) != GST_EVENT_NEWSEGMENT
>>>>>>> ed7f4802
      && GST_EVENT_TYPE (event) != GST_EVENT_FLUSH_START
      && GST_EVENT_TYPE (event) != GST_EVENT_FLUSH_STOP
      && GST_EVENT_TYPE (event) != GST_EVENT_CAPS) {

    if (GST_EVENT_TYPE (event) == GST_EVENT_TAG)
      /* See if any bitrate tags were posted */
      gst_base_parse_handle_tag (parse, event);

    parse->priv->pending_events =
        g_list_append (parse->priv->pending_events, event);
    ret = TRUE;
  } else {
    if (GST_EVENT_TYPE (event) == GST_EVENT_EOS &&
        parse->priv->framecount < MIN_FRAMES_TO_POST_BITRATE)
      /* We've not posted bitrate tags yet - do so now */
      gst_base_parse_post_bitrates (parse, TRUE, TRUE, TRUE);

    if (bclass->event)
      ret = bclass->event (parse, event);
    else {
      gst_event_unref (event);
      ret = FALSE;
    }
  }

  GST_DEBUG_OBJECT (parse, "event handled");

  return ret;
}


/* gst_base_parse_sink_eventfunc:
 * @parse: #GstBaseParse.
 * @event: #GstEvent to be handled.
 *
 * Element-level event handler function.
 *
 * The event will be unreffed only if it has been handled and this
 * function returns %TRUE
 *
 * Returns: %TRUE if the event was handled and not need forwarding.
 */
static gboolean
gst_base_parse_sink_eventfunc (GstBaseParse * parse, GstEvent * event)
{
<<<<<<< HEAD
  gboolean ret;
  GstEvent **eventp;
=======
  gboolean handled = FALSE;
>>>>>>> ed7f4802

  switch (GST_EVENT_TYPE (event)) {
    case GST_EVENT_CAPS:
    {
      GstCaps *caps;
      GstBaseParseClass *klass;

      klass = GST_BASE_PARSE_GET_CLASS (parse);

      gst_event_parse_caps (event, &caps);
      GST_DEBUG_OBJECT (parse, "caps: %" GST_PTR_FORMAT, caps);

      if (klass->set_sink_caps)
        ret = klass->set_sink_caps (parse, caps);
      else
        ret = TRUE;

      /* will send our own caps downstream */
      gst_event_unref (event);
      break;
    }
    case GST_EVENT_SEGMENT:
    {
      const GstSegment *in_segment;
      GstSegment out_segment;
      gint64 offset = 0, next_ts;

#if 0
      gdouble rate, applied_rate;
      GstFormat format;
      gint64 start, stop, pos, next_ts;
      gboolean update;
#endif

      gst_event_parse_segment (event, &in_segment);
      gst_segment_init (&out_segment, GST_FORMAT_TIME);

      GST_DEBUG_OBJECT (parse, "segment %" GST_SEGMENT_FORMAT, in_segment);

      if (in_segment->format == GST_FORMAT_BYTES) {
        GstBaseParseSeek *seek = NULL;
        GSList *node;

        /* stop time is allowed to be open-ended, but not start & pos */
        offset = in_segment->time;

        GST_OBJECT_LOCK (parse);
        for (node = parse->priv->pending_seeks; node; node = node->next) {
          GstBaseParseSeek *tmp = node->data;

          if (tmp->offset == offset) {
            seek = tmp;
            break;
          }
        }
        parse->priv->pending_seeks =
            g_slist_remove (parse->priv->pending_seeks, seek);
        GST_OBJECT_UNLOCK (parse);

        if (seek) {
          GST_DEBUG_OBJECT (parse,
              "Matched newsegment to%s seek: %" GST_SEGMENT_FORMAT,
              seek->accurate ? " accurate" : "", &seek->segment);

          out_segment.start = seek->segment.start;
          out_segment.stop = seek->segment.stop;
          out_segment.time = seek->segment.start;

          next_ts = seek->start_ts;
          parse->priv->exact_position = seek->accurate;
          g_free (seek);
        } else {
          /* best attempt convert */
          /* as these are only estimates, stop is kept open-ended to avoid
           * premature cutting */
          gst_base_parse_convert (parse, GST_FORMAT_BYTES, in_segment->start,
              GST_FORMAT_TIME, (gint64 *) & next_ts);

          out_segment.start = next_ts;
          out_segment.stop = GST_CLOCK_TIME_NONE;
          out_segment.time = next_ts;

          parse->priv->exact_position = (in_segment->start == 0);
        }

        gst_event_unref (event);

        event = gst_event_new_segment (&out_segment);

        GST_DEBUG_OBJECT (parse, "Converted incoming segment to TIME. %"
            GST_SEGMENT_FORMAT, in_segment);

      } else if (in_segment->format != GST_FORMAT_TIME) {
        /* Unknown incoming segment format. Output a default open-ended
         * TIME segment */
        gst_event_unref (event);

        out_segment.start = 0;
        out_segment.stop = GST_CLOCK_TIME_NONE;
        out_segment.time = 0;

        event = gst_event_new_segment (&out_segment);

        next_ts = 0;
      } else {
        /* not considered BYTE seekable if it is talking to us in TIME,
         * whatever else it might claim */
        parse->priv->upstream_seekable = FALSE;
        next_ts = in_segment->start;
      }

      memcpy (&parse->segment, &out_segment, sizeof (GstSegment));

      /*
         gst_segment_set_newsegment (&parse->segment, update, rate,
         applied_rate, format, start, stop, start);
       */

      /* save the segment for later, right before we push a new buffer so that
       * the caps are fixed and the next linked element can receive
       * the segment. */
<<<<<<< HEAD
      eventp = &parse->priv->pending_segment;
      gst_event_replace (eventp, event);
      gst_event_unref (event);
      ret = TRUE;
=======
      parse->priv->pending_events =
          g_list_append (parse->priv->pending_events, event);
      parse->priv->pending_segment = TRUE;
      handled = TRUE;
>>>>>>> ed7f4802

      /* but finish the current segment */
      GST_DEBUG_OBJECT (parse, "draining current segment");
      if (in_segment->rate > 0.0)
        gst_base_parse_drain (parse);
      else
        gst_base_parse_finish_fragment (parse, FALSE);
      gst_adapter_clear (parse->priv->adapter);

      parse->priv->offset = offset;
      parse->priv->sync_offset = offset;
      parse->priv->next_ts = next_ts;
      parse->priv->last_ts = GST_CLOCK_TIME_NONE;
      parse->priv->discont = TRUE;
      parse->priv->seen_keyframe = FALSE;
      break;
    }

    case GST_EVENT_FLUSH_START:
      parse->priv->flushing = TRUE;
      ret = gst_pad_push_event (parse->srcpad, event);
      /* Wait for _chain() to exit by taking the srcpad STREAM_LOCK */
      GST_PAD_STREAM_LOCK (parse->srcpad);
      GST_PAD_STREAM_UNLOCK (parse->srcpad);
      break;

    case GST_EVENT_FLUSH_STOP:
      ret = gst_pad_push_event (parse->srcpad, event);
      gst_adapter_clear (parse->priv->adapter);
      gst_base_parse_clear_queues (parse);
      parse->priv->flushing = FALSE;
      parse->priv->discont = TRUE;
      parse->priv->last_ts = GST_CLOCK_TIME_NONE;
      parse->priv->new_frame = TRUE;
      break;

    case GST_EVENT_EOS:
      if (parse->segment.rate > 0.0)
        gst_base_parse_drain (parse);
      else
        gst_base_parse_finish_fragment (parse, TRUE);

      /* If we STILL have zero frames processed, fire an error */
      if (parse->priv->framecount == 0) {
        GST_ELEMENT_ERROR (parse, STREAM, WRONG_TYPE,
            ("No valid frames found before end of stream"), (NULL));
      }
      /* newsegment and other serialized events before eos */
      if (G_UNLIKELY (parse->priv->pending_events)) {
        GList *l;

        for (l = parse->priv->pending_events; l != NULL; l = l->next) {
          gst_pad_push_event (parse->srcpad, GST_EVENT (l->data));
        }
        g_list_free (parse->priv->pending_events);
        parse->priv->pending_events = NULL;
        parse->priv->pending_segment = FALSE;
      }
      ret = gst_pad_push_event (parse->srcpad, event);
      break;

    default:
      ret =
          gst_pad_event_default (parse->sinkpad, GST_OBJECT_CAST (parse),
          event);
      break;
  }
  return ret;
}

static gboolean
gst_base_parse_sink_query (GstPad * pad, GstObject * parent, GstQuery * query)
{
  GstBaseParse *parse;
  GstBaseParseClass *bclass;
  gboolean res;

  parse = GST_BASE_PARSE (parent);
  bclass = GST_BASE_PARSE_GET_CLASS (parse);

  switch (GST_QUERY_TYPE (query)) {
    case GST_QUERY_CAPS:
    {
      if (bclass->get_sink_caps) {
        GstCaps *caps, *filter;

        gst_query_parse_caps (query, &filter);
        caps = bclass->get_sink_caps (parse, filter);
        GST_LOG_OBJECT (parse, "sink getcaps returning caps %" GST_PTR_FORMAT,
            caps);
        gst_query_set_caps_result (query, caps);
        gst_caps_unref (caps);

        res = TRUE;
      } else {
        GstCaps *caps, *template_caps, *filter;

        gst_query_parse_caps (query, &filter);
        template_caps = gst_pad_get_pad_template_caps (pad);
        if (filter != NULL) {
          caps =
              gst_caps_intersect_full (filter, template_caps,
              GST_CAPS_INTERSECT_FIRST);
          gst_caps_unref (template_caps);
        } else {
          caps = template_caps;
        }
        gst_query_set_caps_result (query, caps);
        gst_caps_unref (caps);

        res = TRUE;
      }
      break;
    }
    default:
    {
      res = gst_pad_query_default (pad, parent, query);
      break;
    }
  }

  return res;
}


/* gst_base_parse_src_event:
 * @pad: #GstPad that received the event.
 * @event: #GstEvent that was received.
 *
 * Handler for source pad events.
 *
 * Returns: TRUE if the event was handled.
 */
static gboolean
gst_base_parse_src_event (GstPad * pad, GstObject * parent, GstEvent * event)
{
  GstBaseParse *parse;
  GstBaseParseClass *bclass;
  gboolean ret = TRUE;

  parse = GST_BASE_PARSE (parent);
  bclass = GST_BASE_PARSE_GET_CLASS (parse);

  GST_DEBUG_OBJECT (parse, "event %d, %s", GST_EVENT_TYPE (event),
      GST_EVENT_TYPE_NAME (event));

  if (bclass->src_event)
    ret = bclass->src_event (parse, event);
  else
    gst_event_unref (event);

  return ret;
}

static gboolean
gst_base_parse_is_seekable (GstBaseParse * parse)
{
  /* FIXME: could do more here, e.g. check index or just send data from 0
   * in pull mode and let decoder/sink clip */
  return parse->priv->syncable;
}

/* gst_base_parse_src_eventfunc:
 * @parse: #GstBaseParse.
 * @event: #GstEvent that was received.
 *
 * Default srcpad event handler.
 *
 * Returns: TRUE if the event was handled and can be dropped.
 */
static gboolean
gst_base_parse_src_eventfunc (GstBaseParse * parse, GstEvent * event)
{
  gboolean res = FALSE;

  switch (GST_EVENT_TYPE (event)) {
    case GST_EVENT_SEEK:
      if (gst_base_parse_is_seekable (parse))
        res = gst_base_parse_handle_seek (parse, event);
      break;
    default:
      res = gst_pad_event_default (parse->srcpad, GST_OBJECT_CAST (parse),
          event);
      break;
  }
  return res;
}


/**
 * gst_base_parse_convert_default:
 * @parse: #GstBaseParse.
 * @src_format: #GstFormat describing the source format.
 * @src_value: Source value to be converted.
 * @dest_format: #GstFormat defining the converted format.
 * @dest_value: Pointer where the conversion result will be put.
 *
 * Default implementation of "convert" vmethod in #GstBaseParse class.
 *
 * Returns: TRUE if conversion was successful.
 *
 * Since: 0.10.33
 */
gboolean
gst_base_parse_convert_default (GstBaseParse * parse,
    GstFormat src_format,
    gint64 src_value, GstFormat dest_format, gint64 * dest_value)
{
  gboolean ret = FALSE;
  guint64 bytes, duration;

  if (G_UNLIKELY (src_format == dest_format)) {
    *dest_value = src_value;
    return TRUE;
  }

  if (G_UNLIKELY (src_value == -1)) {
    *dest_value = -1;
    return TRUE;
  }

  if (G_UNLIKELY (src_value == 0)) {
    *dest_value = 0;
    return TRUE;
  }

  /* need at least some frames */
  if (!parse->priv->framecount)
    goto no_framecount;

  duration = parse->priv->acc_duration / GST_MSECOND;
  bytes = parse->priv->bytecount;

  if (G_UNLIKELY (!duration || !bytes))
    goto no_duration_bytes;

  if (src_format == GST_FORMAT_BYTES) {
    if (dest_format == GST_FORMAT_TIME) {
      /* BYTES -> TIME conversion */
      GST_DEBUG_OBJECT (parse, "converting bytes -> time");
      *dest_value = gst_util_uint64_scale (src_value, duration, bytes);
      *dest_value *= GST_MSECOND;
      GST_DEBUG_OBJECT (parse, "conversion result: %" G_GINT64_FORMAT " ms",
          *dest_value / GST_MSECOND);
      ret = TRUE;
    } else {
      GST_DEBUG_OBJECT (parse, "converting bytes -> other not implemented");
    }
  } else if (src_format == GST_FORMAT_TIME) {
    if (dest_format == GST_FORMAT_BYTES) {
      GST_DEBUG_OBJECT (parse, "converting time -> bytes");
      *dest_value = gst_util_uint64_scale (src_value / GST_MSECOND, bytes,
          duration);
      GST_DEBUG_OBJECT (parse,
          "time %" G_GINT64_FORMAT " ms in bytes = %" G_GINT64_FORMAT,
          src_value / GST_MSECOND, *dest_value);
      ret = TRUE;
    } else {
      GST_DEBUG_OBJECT (parse, "converting time -> other not implemented");
    }
  } else if (src_format == GST_FORMAT_DEFAULT) {
    /* DEFAULT == frame-based */
    if (dest_format == GST_FORMAT_TIME) {
      GST_DEBUG_OBJECT (parse, "converting default -> time");
      if (parse->priv->fps_den) {
        *dest_value = gst_util_uint64_scale (src_value,
            GST_SECOND * parse->priv->fps_den, parse->priv->fps_num);
        ret = TRUE;
      }
    } else {
      GST_DEBUG_OBJECT (parse, "converting default -> other not implemented");
    }
  } else {
    GST_DEBUG_OBJECT (parse, "conversion not implemented");
  }
  return ret;

  /* ERRORS */
no_framecount:
  {
    GST_DEBUG_OBJECT (parse, "no framecount");
    return FALSE;
  }
no_duration_bytes:
  {
    GST_DEBUG_OBJECT (parse, "no duration %" G_GUINT64_FORMAT ", bytes %"
        G_GUINT64_FORMAT, duration, bytes);
    return FALSE;
  }

}

static void
gst_base_parse_update_duration (GstBaseParse * baseparse)
{
  GstPad *peer;
  GstBaseParse *parse;

  parse = GST_BASE_PARSE (baseparse);

  peer = gst_pad_get_peer (parse->sinkpad);
  if (peer) {
    gboolean qres = FALSE;
    gint64 ptot, dest_value;

    qres = gst_pad_query_duration (peer, GST_FORMAT_BYTES, &ptot);
    gst_object_unref (GST_OBJECT (peer));
    if (qres) {
      if (gst_base_parse_convert (parse, GST_FORMAT_BYTES, ptot,
              GST_FORMAT_TIME, &dest_value)) {

        /* inform if duration changed, but try to avoid spamming */
        parse->priv->estimated_drift +=
            dest_value - parse->priv->estimated_duration;
        if (parse->priv->estimated_drift > GST_SECOND ||
            parse->priv->estimated_drift < -GST_SECOND) {
          gst_element_post_message (GST_ELEMENT (parse),
              gst_message_new_duration (GST_OBJECT (parse),
                  GST_FORMAT_TIME, dest_value));
          parse->priv->estimated_drift = 0;
        }
        parse->priv->estimated_duration = dest_value;
        GST_LOG_OBJECT (parse,
            "updated estimated duration to %" GST_TIME_FORMAT,
            GST_TIME_ARGS (dest_value));
      }
    }
  }
}

static void
gst_base_parse_post_bitrates (GstBaseParse * parse, gboolean post_min,
    gboolean post_avg, gboolean post_max)
{
  GstTagList *taglist = NULL;

  if (post_min && parse->priv->post_min_bitrate) {
    taglist = gst_tag_list_new_empty ();

    gst_tag_list_add (taglist, GST_TAG_MERGE_REPLACE,
        GST_TAG_MINIMUM_BITRATE, parse->priv->min_bitrate, NULL);
  }

  if (post_avg && parse->priv->post_avg_bitrate) {
    if (taglist == NULL)
      taglist = gst_tag_list_new_empty ();

    parse->priv->posted_avg_bitrate = parse->priv->avg_bitrate;
    gst_tag_list_add (taglist, GST_TAG_MERGE_REPLACE, GST_TAG_BITRATE,
        parse->priv->avg_bitrate, NULL);
  }

  if (post_max && parse->priv->post_max_bitrate) {
    if (taglist == NULL)
      taglist = gst_tag_list_new_empty ();

    gst_tag_list_add (taglist, GST_TAG_MERGE_REPLACE,
        GST_TAG_MAXIMUM_BITRATE, parse->priv->max_bitrate, NULL);
  }

  GST_DEBUG_OBJECT (parse, "Updated bitrates. Min: %u, Avg: %u, Max: %u",
      parse->priv->min_bitrate, parse->priv->avg_bitrate,
      parse->priv->max_bitrate);

  if (taglist != NULL) {
    gst_pad_push_event (parse->srcpad, gst_event_new_tag (taglist));
  }
}

/* gst_base_parse_update_bitrates:
 * @parse: #GstBaseParse.
 * @buffer: Current frame as a #GstBuffer
 *
 * Keeps track of the minimum and maximum bitrates, and also maintains a
 * running average bitrate of the stream so far.
 */
static void
gst_base_parse_update_bitrates (GstBaseParse * parse, GstBaseParseFrame * frame)
{
  /* Only update the tag on a 10 kbps delta */
  static const gint update_threshold = 10000;

  guint64 data_len, frame_dur;
  gint overhead, frame_bitrate, old_avg_bitrate;
  gboolean update_min = FALSE, update_avg = FALSE, update_max = FALSE;
  GstBuffer *buffer = frame->buffer;

  overhead = frame->overhead;
  if (overhead == -1)
    return;

  data_len = gst_buffer_get_size (buffer) - overhead;
  parse->priv->data_bytecount += data_len;

  /* duration should be valid by now,
   * either set by subclass or maybe based on fps settings */
  if (GST_BUFFER_DURATION_IS_VALID (buffer) && parse->priv->acc_duration != 0) {
    /* Calculate duration of a frame from buffer properties */
    frame_dur = GST_BUFFER_DURATION (buffer);
    parse->priv->avg_bitrate = (8 * parse->priv->data_bytecount * GST_SECOND) /
        parse->priv->acc_duration;

  } else {
    /* No way to figure out frame duration (is this even possible?) */
    return;
  }

  /* override if subclass provided bitrate, e.g. metadata based */
  if (parse->priv->bitrate) {
    parse->priv->avg_bitrate = parse->priv->bitrate;
    /* spread this (confirmed) info ASAP */
    if (parse->priv->posted_avg_bitrate != parse->priv->avg_bitrate)
      gst_base_parse_post_bitrates (parse, FALSE, TRUE, FALSE);
  }

  if (frame_dur)
    frame_bitrate = (8 * data_len * GST_SECOND) / frame_dur;
  else
    return;

  GST_LOG_OBJECT (parse, "frame bitrate %u, avg bitrate %u", frame_bitrate,
      parse->priv->avg_bitrate);

  if (parse->priv->framecount < MIN_FRAMES_TO_POST_BITRATE) {
    goto exit;
  } else if (parse->priv->framecount == MIN_FRAMES_TO_POST_BITRATE) {
    /* always post all at threshold time */
    update_min = update_max = update_avg = TRUE;
  }

  if (G_LIKELY (parse->priv->framecount >= MIN_FRAMES_TO_POST_BITRATE)) {
    if (frame_bitrate < parse->priv->min_bitrate) {
      parse->priv->min_bitrate = frame_bitrate;
      update_min = TRUE;
    }

    if (frame_bitrate > parse->priv->max_bitrate) {
      parse->priv->max_bitrate = frame_bitrate;
      update_max = TRUE;
    }

    old_avg_bitrate = parse->priv->posted_avg_bitrate;
    if ((gint) (old_avg_bitrate - parse->priv->avg_bitrate) > update_threshold
        || (gint) (parse->priv->avg_bitrate - old_avg_bitrate) >
        update_threshold)
      update_avg = TRUE;
  }

  if ((update_min || update_avg || update_max))
    gst_base_parse_post_bitrates (parse, update_min, update_avg, update_max);

exit:
  return;
}

/**
 * gst_base_parse_add_index_entry:
 * @parse: #GstBaseParse.
 * @offset: offset of entry
 * @ts: timestamp associated with offset
 * @key: whether entry refers to keyframe
 * @force: add entry disregarding sanity checks
 *
 * Adds an entry to the index associating @offset to @ts.  It is recommended
 * to only add keyframe entries.  @force allows to bypass checks, such as
 * whether the stream is (upstream) seekable, another entry is already "close"
 * to the new entry, etc.
 *
 * Returns: #gboolean indicating whether entry was added
 *
 * Since: 0.10.33
 */
gboolean
gst_base_parse_add_index_entry (GstBaseParse * parse, guint64 offset,
    GstClockTime ts, gboolean key, gboolean force)
{
  gboolean ret = FALSE;
  GstIndexAssociation associations[2];

  GST_LOG_OBJECT (parse, "Adding key=%d index entry %" GST_TIME_FORMAT
      " @ offset 0x%08" G_GINT64_MODIFIER "x", key, GST_TIME_ARGS (ts), offset);

  if (G_LIKELY (!force)) {

    if (!parse->priv->upstream_seekable) {
      GST_DEBUG_OBJECT (parse, "upstream not seekable; discarding");
      goto exit;
    }

    /* FIXME need better helper data structure that handles these issues
     * related to ongoing collecting of index entries */
    if (parse->priv->index_last_offset >= (gint64) offset) {
      GST_DEBUG_OBJECT (parse, "already have entries up to offset "
          "0x%08" G_GINT64_MODIFIER "x", parse->priv->index_last_offset);
      goto exit;
    }

    if (GST_CLOCK_TIME_IS_VALID (parse->priv->index_last_ts) &&
        GST_CLOCK_DIFF (parse->priv->index_last_ts, ts) <
        parse->priv->idx_interval) {
      GST_DEBUG_OBJECT (parse, "entry too close to last time %" GST_TIME_FORMAT,
          GST_TIME_ARGS (parse->priv->index_last_ts));
      goto exit;
    }

    /* if last is not really the last one */
    if (!parse->priv->index_last_valid) {
      GstClockTime prev_ts;

      gst_base_parse_find_offset (parse, ts, TRUE, &prev_ts);
      if (GST_CLOCK_DIFF (prev_ts, ts) < parse->priv->idx_interval) {
        GST_DEBUG_OBJECT (parse,
            "entry too close to existing entry %" GST_TIME_FORMAT,
            GST_TIME_ARGS (prev_ts));
        parse->priv->index_last_offset = offset;
        parse->priv->index_last_ts = ts;
        goto exit;
      }
    }
  }

  associations[0].format = GST_FORMAT_TIME;
  associations[0].value = ts;
  associations[1].format = GST_FORMAT_BYTES;
  associations[1].value = offset;

  /* index might change on-the-fly, although that would be nutty app ... */
  GST_BASE_PARSE_INDEX_LOCK (parse);
  gst_index_add_associationv (parse->priv->index, parse->priv->index_id,
      (key) ? GST_INDEX_ASSOCIATION_FLAG_KEY_UNIT :
      GST_INDEX_ASSOCIATION_FLAG_DELTA_UNIT, 2,
      (const GstIndexAssociation *) &associations);
  GST_BASE_PARSE_INDEX_UNLOCK (parse);

  if (key) {
    parse->priv->index_last_offset = offset;
    parse->priv->index_last_ts = ts;
  }

  ret = TRUE;

exit:
  return ret;
}

/* check for seekable upstream, above and beyond a mere query */
static void
gst_base_parse_check_seekability (GstBaseParse * parse)
{
  GstQuery *query;
  gboolean seekable = FALSE;
  gint64 start = -1, stop = -1;
  guint idx_interval = 0;

  query = gst_query_new_seeking (GST_FORMAT_BYTES);
  if (!gst_pad_peer_query (parse->sinkpad, query)) {
    GST_DEBUG_OBJECT (parse, "seeking query failed");
    goto done;
  }

  gst_query_parse_seeking (query, NULL, &seekable, &start, &stop);

  /* try harder to query upstream size if we didn't get it the first time */
  if (seekable && stop == -1) {
    GST_DEBUG_OBJECT (parse, "doing duration query to fix up unset stop");
    gst_pad_peer_query_duration (parse->sinkpad, GST_FORMAT_BYTES, &stop);
  }

  /* if upstream doesn't know the size, it's likely that it's not seekable in
   * practice even if it technically may be seekable */
  if (seekable && (start != 0 || stop <= start)) {
    GST_DEBUG_OBJECT (parse, "seekable but unknown start/stop -> disable");
    seekable = FALSE;
  }

  /* let's not put every single frame into our index */
  if (seekable) {
    if (stop < 10 * 1024 * 1024)
      idx_interval = 100;
    else if (stop < 100 * 1024 * 1024)
      idx_interval = 500;
    else
      idx_interval = 1000;
  }

done:
  gst_query_unref (query);

  GST_DEBUG_OBJECT (parse, "seekable: %d (%" G_GUINT64_FORMAT " - %"
      G_GUINT64_FORMAT ")", seekable, start, stop);
  parse->priv->upstream_seekable = seekable;
  parse->priv->upstream_size = seekable ? stop : 0;

  GST_DEBUG_OBJECT (parse, "idx_interval: %ums", idx_interval);
  parse->priv->idx_interval = idx_interval * GST_MSECOND;
}

/* some misc checks on upstream */
static void
gst_base_parse_check_upstream (GstBaseParse * parse)
{
  gint64 stop;

  if (gst_pad_peer_query_duration (parse->sinkpad, GST_FORMAT_TIME, &stop))
    if (GST_CLOCK_TIME_IS_VALID (stop) && stop) {
      /* upstream has one, accept it also, and no further updates */
      gst_base_parse_set_duration (parse, GST_FORMAT_TIME, stop, 0);
      parse->priv->upstream_has_duration = TRUE;
    }

  GST_DEBUG_OBJECT (parse, "upstream_has_duration: %d",
      parse->priv->upstream_has_duration);
}

/* checks src caps to determine if dealing with audio or video */
/* TODO maybe forego automagic stuff and let subclass configure it ? */
static void
gst_base_parse_check_media (GstBaseParse * parse)
{
  GstCaps *caps;
  GstStructure *s;

  caps = gst_pad_get_current_caps (parse->srcpad);
  if (G_LIKELY (caps) && (s = gst_caps_get_structure (caps, 0))) {
    parse->priv->is_video =
        g_str_has_prefix (gst_structure_get_name (s), "video");
  } else {
    /* historical default */
    parse->priv->is_video = FALSE;
  }
  if (caps)
    gst_caps_unref (caps);

  GST_DEBUG_OBJECT (parse, "media is video: %d", parse->priv->is_video);
}

/* takes ownership of frame */
static void
gst_base_parse_queue_frame (GstBaseParse * parse, GstBaseParseFrame * frame)
{
  if (!(frame->_private_flags & GST_BASE_PARSE_FRAME_PRIVATE_FLAG_NOALLOC)) {
    /* frame allocated on the heap, we can just take ownership */
    g_queue_push_tail (&parse->priv->queued_frames, frame);
    GST_TRACE ("queued frame %p", frame);
  } else {
    GstBaseParseFrame *copy;

    /* probably allocated on the stack, must make a proper copy */
    copy = gst_base_parse_frame_copy (frame);
    g_queue_push_tail (&parse->priv->queued_frames, copy);
    GST_TRACE ("queued frame %p (copy of %p)", copy, frame);
    gst_base_parse_frame_free (frame);
  }
}

/* makes sure that @buf is properly prepared and decorated for passing
 * to baseclass, and an equally setup frame is returned setup with @buf.
 * Takes ownership of @buf. */
static GstBaseParseFrame *
gst_base_parse_prepare_frame (GstBaseParse * parse, GstBuffer * buffer)
{
  GstBaseParseFrame *frame = NULL;

  buffer = gst_buffer_make_writable (buffer);

  GST_LOG_OBJECT (parse,
      "preparing frame at offset %" G_GUINT64_FORMAT
      " (%#" G_GINT64_MODIFIER "x) of size %" G_GSIZE_FORMAT,
      GST_BUFFER_OFFSET (buffer), GST_BUFFER_OFFSET (buffer),
      gst_buffer_get_size (buffer));

  if (parse->priv->discont) {
    GST_DEBUG_OBJECT (parse, "marking DISCONT");
    GST_BUFFER_FLAG_SET (buffer, GST_BUFFER_FLAG_DISCONT);
    parse->priv->discont = FALSE;
  }

  GST_BUFFER_OFFSET (buffer) = parse->priv->offset;

  frame = gst_base_parse_frame_new (buffer, 0, 0);

  /* also ensure to update state flags */
  gst_base_parse_frame_update (parse, frame, buffer);
  gst_buffer_unref (buffer);

  if (parse->priv->prev_offset != parse->priv->offset || parse->priv->new_frame) {
    GST_LOG_OBJECT (parse, "marking as new frame");
    parse->priv->new_frame = FALSE;
    frame->flags |= GST_BASE_PARSE_FRAME_FLAG_NEW_FRAME;
  }

  frame->offset = parse->priv->prev_offset = parse->priv->offset;

  /* use default handler to provide initial (upstream) metadata */
  gst_base_parse_parse_frame (parse, frame);

  return frame;
}

/* Wraps buffer in a frame and dispatches to subclass.
 * Also manages data skipping and offset handling (including adapter flushing).
 * Takes ownership of @buffer */
static GstFlowReturn
gst_base_parse_handle_buffer (GstBaseParse * parse, GstBuffer * buffer,
    gint * skip, gint * flushed)
{
  GstBaseParseClass *klass = GST_BASE_PARSE_GET_CLASS (parse);
  GstBaseParseFrame *frame;
  GstFlowReturn ret;

  g_return_val_if_fail (skip != NULL || flushed != NULL, GST_FLOW_ERROR);

  GST_LOG_OBJECT (parse,
      "handling buffer of size %" G_GSIZE_FORMAT " with ts %" GST_TIME_FORMAT
      ", duration %" GST_TIME_FORMAT, gst_buffer_get_size (buffer),
      GST_TIME_ARGS (GST_BUFFER_TIMESTAMP (buffer)),
      GST_TIME_ARGS (GST_BUFFER_DURATION (buffer)));

  /* track what is being flushed during this single round of frame processing */
  parse->priv->flushed = 0;
  *skip = 0;

  /* make it easy for _finish_frame to pick up input data */
  if (parse->priv->pad_mode == GST_PAD_MODE_PULL) {
    gst_buffer_ref (buffer);
    gst_adapter_push (parse->priv->adapter, buffer);
  }

  frame = gst_base_parse_prepare_frame (parse, buffer);
  ret = klass->handle_frame (parse, frame, skip);

  *flushed = parse->priv->flushed;

  GST_LOG_OBJECT (parse, "handle_frame skipped %d, flushed %d",
      *skip, *flushed);

  if (ret != GST_FLOW_OK) {
    GST_DEBUG_OBJECT (parse, "handle_frame returned %d", ret);
    goto exit;
  }

  /* subclass can only do one of these, or semantics are too unclear */
  g_assert (*skip == 0 || *flushed == 0);

  /* track skipping */
  if (*skip > 0) {
    GstClockTime timestamp;
    GstBuffer *outbuf;

    GST_LOG_OBJECT (parse, "finding sync, skipping %d bytes", *skip);
    if (parse->segment.rate < 0.0 && !parse->priv->buffers_queued) {
      /* reverse playback, and no frames found yet, so we are skipping
       * the leading part of a fragment, which may form the tail of
       * fragment coming later, hopefully subclass skips efficiently ... */
      timestamp = gst_adapter_prev_timestamp (parse->priv->adapter, NULL);
      outbuf = gst_adapter_take_buffer (parse->priv->adapter, *skip);
      outbuf = gst_buffer_make_writable (outbuf);
      GST_BUFFER_TIMESTAMP (outbuf) = timestamp;
      parse->priv->buffers_head =
          g_slist_prepend (parse->priv->buffers_head, outbuf);
      outbuf = NULL;
    } else {
      gst_adapter_flush (parse->priv->adapter, *skip);
    }
    if (!parse->priv->discont)
      parse->priv->sync_offset = parse->priv->offset;
    parse->priv->offset += *skip;
    parse->priv->discont = TRUE;
    /* check for indefinite skipping */
    if (ret == GST_FLOW_OK)
      ret = gst_base_parse_check_sync (parse);
  }

  parse->priv->offset += *flushed;

exit:
  if (parse->priv->pad_mode == GST_PAD_MODE_PULL) {
    gst_adapter_clear (parse->priv->adapter);
  }

  gst_base_parse_frame_free (frame);

  return ret;
}

/* gst_base_parse_handle_and_push_buffer:
 * @parse: #GstBaseParse.
 * @klass: #GstBaseParseClass.
 * @frame: (transfer full): a #GstBaseParseFrame
 *
 * Parses the frame from given buffer and pushes it forward. Also performs
 * timestamp handling and checks the segment limits.
 *
 * This is called with srcpad STREAM_LOCK held.
 *
 * Returns: #GstFlowReturn
 */
static GstFlowReturn
gst_base_parse_handle_and_push_frame (GstBaseParse * parse,
    GstBaseParseFrame * frame)
{
  gint64 offset;
  GstBuffer *buffer;

  g_return_val_if_fail (frame != NULL, GST_FLOW_ERROR);

  /* some one-time start-up */
  if (G_UNLIKELY (!parse->priv->framecount)) {
    gst_base_parse_check_seekability (parse);
    gst_base_parse_check_upstream (parse);
  }

  buffer = frame->buffer;
  offset = frame->offset;

  /* check if subclass/format can provide ts.
   * If so, that allows and enables extra seek and duration determining options */
  if (G_UNLIKELY (parse->priv->first_frame_offset < 0)) {
    if (GST_BUFFER_TIMESTAMP_IS_VALID (buffer) && parse->priv->has_timing_info
        && parse->priv->pad_mode == GST_PAD_MODE_PULL) {
      parse->priv->first_frame_offset = offset;
      parse->priv->first_frame_ts = GST_BUFFER_TIMESTAMP (buffer);
      GST_DEBUG_OBJECT (parse, "subclass provided ts %" GST_TIME_FORMAT
          " for first frame at offset %" G_GINT64_FORMAT,
          GST_TIME_ARGS (parse->priv->first_frame_ts),
          parse->priv->first_frame_offset);
      if (!GST_CLOCK_TIME_IS_VALID (parse->priv->duration)) {
        gint64 off;
        GstClockTime last_ts = G_MAXINT64;

        GST_DEBUG_OBJECT (parse, "no duration; trying scan to determine");
        gst_base_parse_locate_time (parse, &last_ts, &off);
        if (GST_CLOCK_TIME_IS_VALID (last_ts))
          gst_base_parse_set_duration (parse, GST_FORMAT_TIME, last_ts, 0);
      }
    } else {
      /* disable further checks */
      parse->priv->first_frame_offset = 0;
    }
  }

  /* again use default handler to add missing metadata;
   * we may have new information on frame properties */
  gst_base_parse_parse_frame (parse, frame);
  if (GST_BUFFER_TIMESTAMP_IS_VALID (buffer) &&
      GST_BUFFER_DURATION_IS_VALID (buffer)) {
    parse->priv->next_ts =
        GST_BUFFER_TIMESTAMP (buffer) + GST_BUFFER_DURATION (buffer);
  } else {
    /* we lost track, do not produce bogus time next time around
     * (probably means parser subclass has given up on parsing as well) */
    GST_DEBUG_OBJECT (parse, "no next fallback timestamp");
    parse->priv->next_ts = GST_CLOCK_TIME_NONE;
  }

  if (parse->priv->upstream_seekable && parse->priv->exact_position &&
      GST_BUFFER_TIMESTAMP_IS_VALID (buffer))
    gst_base_parse_add_index_entry (parse, offset,
        GST_BUFFER_TIMESTAMP (buffer),
        !GST_BUFFER_FLAG_IS_SET (buffer, GST_BUFFER_FLAG_DELTA_UNIT), FALSE);

  /* All OK, push queued frames if there are any */
  if (G_UNLIKELY (!g_queue_is_empty (&parse->priv->queued_frames))) {
    GstBaseParseFrame *queued_frame;

    while ((queued_frame = g_queue_pop_head (&parse->priv->queued_frames))) {
      gst_base_parse_push_frame (parse, queued_frame);
    }
  }

  return gst_base_parse_push_frame (parse, frame);
}

/**
 * gst_base_parse_push_frame:
 * @parse: #GstBaseParse.
 * @frame: (transfer none): a #GstBaseParseFrame
 *
 * Pushes the frame's buffer downstream, sends any pending events and
 * does some timestamp and segment handling. Takes ownership of
 * frame's buffer, though caller retains ownership of @frame.
 *
 * This must be called with sinkpad STREAM_LOCK held.
 *
 * Returns: #GstFlowReturn
 *
 * Since: 0.10.33
 */
GstFlowReturn
gst_base_parse_push_frame (GstBaseParse * parse, GstBaseParseFrame * frame)
{
  GstFlowReturn ret = GST_FLOW_OK;
  GstClockTime last_start = GST_CLOCK_TIME_NONE;
  GstClockTime last_stop = GST_CLOCK_TIME_NONE;
  GstBaseParseClass *klass = GST_BASE_PARSE_GET_CLASS (parse);
  GstBuffer *buffer;
  gsize size;

  g_return_val_if_fail (frame != NULL, GST_FLOW_ERROR);
  g_return_val_if_fail (frame->buffer != NULL, GST_FLOW_ERROR);

  GST_TRACE_OBJECT (parse, "pushing frame %p", frame);

  buffer = frame->buffer;

  GST_LOG_OBJECT (parse,
      "processing buffer of size %" G_GSIZE_FORMAT " with ts %" GST_TIME_FORMAT
      ", duration %" GST_TIME_FORMAT, gst_buffer_get_size (buffer),
      GST_TIME_ARGS (GST_BUFFER_TIMESTAMP (buffer)),
      GST_TIME_ARGS (GST_BUFFER_DURATION (buffer)));

  /* update stats */
  parse->priv->bytecount += frame->size;
  if (G_LIKELY (!(frame->flags & GST_BASE_PARSE_FRAME_FLAG_NO_FRAME))) {
    parse->priv->framecount++;
    if (GST_BUFFER_DURATION_IS_VALID (buffer)) {
      parse->priv->acc_duration += GST_BUFFER_DURATION (buffer);
    }
  }
  /* 0 means disabled */
  if (parse->priv->update_interval < 0)
    parse->priv->update_interval = 50;
  else if (parse->priv->update_interval > 0 &&
      (parse->priv->framecount % parse->priv->update_interval) == 0)
    gst_base_parse_update_duration (parse);

  if (GST_BUFFER_TIMESTAMP_IS_VALID (buffer))
    last_start = last_stop = GST_BUFFER_TIMESTAMP (buffer);
  if (last_start != GST_CLOCK_TIME_NONE
      && GST_BUFFER_DURATION_IS_VALID (buffer))
    last_stop = last_start + GST_BUFFER_DURATION (buffer);

  /* should have caps by now */
  if (!gst_pad_has_current_caps (parse->srcpad))
    goto no_caps;

  if (G_UNLIKELY (parse->priv->pending_segment)) {
    /* have caps; check identity */
    gst_base_parse_check_media (parse);
  }

  /* and should then also be linked downstream, so safe to send some events */
  if (G_UNLIKELY (parse->priv->close_segment)) {
    /* only set up by loop */
    GST_DEBUG_OBJECT (parse, "loop sending close segment");
    gst_pad_push_event (parse->srcpad, parse->priv->close_segment);
    parse->priv->close_segment = NULL;
  }

  /* Push pending events, including NEWSEGMENT events */
  if (G_UNLIKELY (parse->priv->pending_events)) {
    GList *l;

    for (l = parse->priv->pending_events; l != NULL; l = l->next) {
      gst_pad_push_event (parse->srcpad, GST_EVENT (l->data));
    }
    g_list_free (parse->priv->pending_events);
    parse->priv->pending_events = NULL;
    parse->priv->pending_segment = FALSE;
  }

  /* segment adjustment magic; only if we are running the whole show */
  if (!parse->priv->passthrough && parse->segment.rate > 0.0 &&
      (parse->priv->pad_mode == GST_PAD_MODE_PULL ||
          parse->priv->upstream_seekable)) {
<<<<<<< HEAD
    /* segment times are typically estimates,
     * actual frame data might lead subclass to different timestamps,
     * so override segment start from what is supplied there */
    if (G_UNLIKELY (parse->priv->pending_segment && !parse->priv->exact_position
            && GST_CLOCK_TIME_IS_VALID (last_start))) {
      gst_event_unref (parse->priv->pending_segment);
      parse->segment.start =
          MIN ((guint64) last_start, (guint64) parse->segment.stop);

      GST_DEBUG_OBJECT (parse,
          "adjusting pending segment start to %" GST_TIME_FORMAT,
          GST_TIME_ARGS (parse->segment.start));

      parse->priv->pending_segment = gst_event_new_segment (&parse->segment);
    }
    /* handle gaps, e.g. non-zero start-time, in as much not handled by above */
    if (GST_CLOCK_TIME_IS_VALID (parse->segment.position) &&
=======
    /* handle gaps */
    if (GST_CLOCK_TIME_IS_VALID (parse->segment.last_stop) &&
>>>>>>> ed7f4802
        GST_CLOCK_TIME_IS_VALID (last_start)) {
      GstClockTimeDiff diff;

      /* only send newsegments with increasing start times,
       * otherwise if these go back and forth downstream (sinks) increase
       * accumulated time and running_time */
      diff = GST_CLOCK_DIFF (parse->segment.position, last_start);
      if (G_UNLIKELY (diff > 2 * GST_SECOND
              && last_start > parse->segment.start
              && (!GST_CLOCK_TIME_IS_VALID (parse->segment.stop)
                  || last_start < parse->segment.stop))) {

        GST_DEBUG_OBJECT (parse,
            "Gap of %" G_GINT64_FORMAT " ns detected in stream " "(%"
            GST_TIME_FORMAT " -> %" GST_TIME_FORMAT "). "
            "Sending updated NEWSEGMENT events", diff,
            GST_TIME_ARGS (parse->segment.position),
            GST_TIME_ARGS (last_start));

<<<<<<< HEAD
        if (G_UNLIKELY (parse->priv->pending_segment)) {
          gst_event_unref (parse->priv->pending_segment);
          parse->segment.start = last_start;
          parse->segment.time = last_start;
          parse->priv->pending_segment =
              gst_event_new_segment (&parse->segment);
        } else {
          /* skip gap FIXME */
          gst_pad_push_event (parse->srcpad,
              gst_event_new_segment (&parse->segment));
        }
        parse->segment.position = last_start;
      }
    }
  }

  if (G_UNLIKELY (parse->priv->pending_segment)) {
    GstEvent *pending_segment;

    pending_segment = parse->priv->pending_segment;
    parse->priv->pending_segment = NULL;

    GST_DEBUG_OBJECT (parse, "%s push pending segment",
        parse->priv->pad_mode == GST_PAD_MODE_PULL ? "loop" : "chain");
    gst_pad_push_event (parse->srcpad, pending_segment);

    /* have caps; check identity */
    gst_base_parse_check_media (parse);
  }

=======
        /* send newsegment events such that the gap is not accounted in
         * accum time, hence running_time */
        /* close ahead of gap */
        gst_pad_push_event (parse->srcpad,
            gst_event_new_new_segment (TRUE, parse->segment.rate,
                parse->segment.format, parse->segment.last_stop,
                parse->segment.last_stop, parse->segment.last_stop));
        /* skip gap */
        gst_pad_push_event (parse->srcpad,
            gst_event_new_new_segment (FALSE, parse->segment.rate,
                parse->segment.format, last_start,
                parse->segment.stop, last_start));

        /* align segment view with downstream,
         * prevents double-counting accum when closing segment */
        gst_segment_set_newsegment (&parse->segment, FALSE,
            parse->segment.rate, parse->segment.format, last_start,
            parse->segment.stop, last_start);
        parse->segment.last_stop = last_start;
      }
    }
  }

>>>>>>> ed7f4802
  /* update bitrates and optionally post corresponding tags
   * (following newsegment) */
  gst_base_parse_update_bitrates (parse, frame);

  if (klass->pre_push_frame) {
    ret = klass->pre_push_frame (parse, frame);
  } else {
    frame->flags |= GST_BASE_PARSE_FRAME_FLAG_CLIP;
  }

  /* take final ownership of frame buffer */
  if (frame->out_buffer) {
    buffer = frame->out_buffer;
    frame->out_buffer = NULL;
    gst_buffer_replace (&frame->buffer, NULL);
  } else {
    buffer = frame->buffer;
    frame->buffer = NULL;
  }

  /* subclass must play nice */
  g_return_val_if_fail (buffer != NULL, GST_FLOW_ERROR);

  size = gst_buffer_get_size (buffer);

  parse->priv->seen_keyframe |= parse->priv->is_video &&
      !GST_BUFFER_FLAG_IS_SET (buffer, GST_BUFFER_FLAG_DELTA_UNIT);

  if (frame->flags & GST_BASE_PARSE_FRAME_FLAG_CLIP) {
    if (GST_BUFFER_TIMESTAMP_IS_VALID (buffer) &&
        GST_CLOCK_TIME_IS_VALID (parse->segment.stop) &&
        GST_BUFFER_TIMESTAMP (buffer) >
        parse->segment.stop + parse->priv->lead_out_ts) {
      GST_LOG_OBJECT (parse, "Dropped frame, after segment");
      ret = GST_FLOW_EOS;
    } else if (GST_BUFFER_TIMESTAMP_IS_VALID (buffer) &&
        GST_BUFFER_DURATION_IS_VALID (buffer) &&
        GST_CLOCK_TIME_IS_VALID (parse->segment.start) &&
        GST_BUFFER_TIMESTAMP (buffer) + GST_BUFFER_DURATION (buffer) +
        parse->priv->lead_in_ts < parse->segment.start) {
      if (parse->priv->seen_keyframe) {
        GST_LOG_OBJECT (parse, "Frame before segment, after keyframe");
        ret = GST_FLOW_OK;
      } else {
        GST_LOG_OBJECT (parse, "Dropped frame, before segment");
        ret = GST_BASE_PARSE_FLOW_DROPPED;
      }
    } else {
      ret = GST_FLOW_OK;
    }
  }

  if (ret == GST_BASE_PARSE_FLOW_DROPPED) {
    GST_LOG_OBJECT (parse, "frame (%" G_GSIZE_FORMAT " bytes) dropped", size);
    gst_buffer_unref (buffer);
    ret = GST_FLOW_OK;
  } else if (ret == GST_FLOW_OK) {
    if (parse->segment.rate > 0.0) {
      GST_LOG_OBJECT (parse, "pushing frame (%" G_GSIZE_FORMAT " bytes) now..",
          size);
      ret = gst_pad_push (parse->srcpad, buffer);
      GST_LOG_OBJECT (parse, "frame pushed, flow %s", gst_flow_get_name (ret));
    } else {
      GST_LOG_OBJECT (parse, "frame (%" G_GSIZE_FORMAT " bytes) queued for now",
          size);
      parse->priv->buffers_queued =
          g_slist_prepend (parse->priv->buffers_queued, buffer);
      ret = GST_FLOW_OK;
    }
  } else {
    GST_LOG_OBJECT (parse, "frame (%" G_GSIZE_FORMAT " bytes) not pushed: %s",
        size, gst_flow_get_name (ret));
    gst_buffer_unref (buffer);
    /* if we are not sufficiently in control, let upstream decide on EOS */
    if (ret == GST_FLOW_EOS &&
        (parse->priv->passthrough ||
            (parse->priv->pad_mode == GST_PAD_MODE_PUSH &&
                !parse->priv->upstream_seekable)))
      ret = GST_FLOW_OK;
  }

  /* Update current running segment position */
  if (ret == GST_FLOW_OK && last_stop != GST_CLOCK_TIME_NONE &&
      parse->segment.position < last_stop)
    parse->segment.position = last_stop;

  return ret;

  /* ERRORS */
no_caps:
  {
    GST_ELEMENT_ERROR (parse, STREAM, DECODE, ("No caps set"), (NULL));
    return GST_FLOW_ERROR;
  }
}

/**
 * gst_base_parse_finish_frame:
 * @parse: a #GstBaseParse
 * @frame: a #GstBaseParseFrame
 * @size: consumed input data represented by frame
 *
 * Collects parsed data and pushes this downstream.
 * Source pad caps must be set when this is called.
 *
 * If @frame's out_buffer is set, that will be used as subsequent frame data.
 * Otherwise, @size samples will be taken from the input and used for output,
 * and the output's metadata (timestamps etc) will be taken as (optionally)
 * set by the subclass on @frame's (input) buffer (which is otherwise
 * ignored for any but the above purpose/information).
 *
 * Note that the latter buffer is invalidated by this call, whereas the
 * caller retains ownership of @frame.
 *
 * Returns: a #GstFlowReturn that should be escalated to caller (of caller)
 *
 * Since: 0.11.1
 */
GstFlowReturn
gst_base_parse_finish_frame (GstBaseParse * parse, GstBaseParseFrame * frame,
    gint size)
{
  GstFlowReturn ret = GST_FLOW_OK;

  g_return_val_if_fail (frame != NULL, GST_FLOW_ERROR);
  g_return_val_if_fail (frame->buffer != NULL, GST_FLOW_ERROR);
  g_return_val_if_fail (size > 0 || frame->out_buffer, GST_FLOW_ERROR);
  g_return_val_if_fail (gst_adapter_available (parse->priv->adapter) >= size,
      GST_FLOW_ERROR);

  GST_LOG_OBJECT (parse, "finished frame at offset %" G_GUINT64_FORMAT ", "
      "flushing size %d", frame->offset, size);

  if (parse->priv->scanning && frame->buffer) {
    if (!parse->priv->scanned_frame) {
      parse->priv->scanned_frame = gst_base_parse_frame_copy (frame);
    }
    goto exit;
  }

  parse->priv->flushed += size;

  /* either PUSH or PULL mode arranges for adapter data */
  /* ensure output buffer */
  if (!frame->out_buffer) {
    GstBuffer *src, *dest;

    frame->out_buffer = gst_adapter_take_buffer (parse->priv->adapter, size);
    dest = frame->out_buffer;
    src = frame->buffer;
    GST_BUFFER_PTS (dest) = GST_BUFFER_PTS (src);
    GST_BUFFER_DTS (dest) = GST_BUFFER_DTS (src);
    GST_BUFFER_OFFSET (dest) = GST_BUFFER_OFFSET (src);
    GST_BUFFER_DURATION (dest) = GST_BUFFER_DURATION (src);
    GST_BUFFER_OFFSET_END (dest) = GST_BUFFER_OFFSET_END (src);
    GST_MINI_OBJECT_FLAGS (dest) = GST_MINI_OBJECT_FLAGS (src);
  } else {
    gst_adapter_flush (parse->priv->adapter, size);
  }

  /* use as input for subsequent processing */
  gst_buffer_replace (&frame->buffer, frame->out_buffer);
  gst_buffer_unref (frame->out_buffer);
  frame->out_buffer = NULL;

  /* mark input size consumed */
  frame->size = size;

  /* subclass might queue frames/data internally if it needs more
   * frames to decide on the format, or might request us to queue here. */
  if (frame->flags & GST_BASE_PARSE_FRAME_FLAG_DROP) {
    gst_buffer_replace (&frame->buffer, NULL);
    goto exit;
  } else if (frame->flags & GST_BASE_PARSE_FRAME_FLAG_QUEUE) {
    GstBaseParseFrame *copy;

    copy = gst_base_parse_frame_copy (frame);
    copy->flags &= ~GST_BASE_PARSE_FRAME_FLAG_QUEUE;
    gst_base_parse_queue_frame (parse, copy);
    goto exit;
  }

  ret = gst_base_parse_handle_and_push_frame (parse, frame);

exit:
  return ret;
}

/* gst_base_parse_drain:
 *
 * Drains the adapter until it is empty. It decreases the min_frame_size to
 * match the current adapter size and calls chain method until the adapter
 * is emptied or chain returns with error.
 */
static void
gst_base_parse_drain (GstBaseParse * parse)
{
  guint avail;

  GST_DEBUG_OBJECT (parse, "draining");
  parse->priv->drain = TRUE;

  for (;;) {
    avail = gst_adapter_available (parse->priv->adapter);
    if (!avail)
      break;

    if (gst_base_parse_chain (parse->sinkpad, GST_OBJECT_CAST (parse),
            NULL) != GST_FLOW_OK) {
      break;
    }

    /* nothing changed, maybe due to truncated frame; break infinite loop */
    if (avail == gst_adapter_available (parse->priv->adapter)) {
      GST_DEBUG_OBJECT (parse, "no change during draining; flushing");
      gst_adapter_clear (parse->priv->adapter);
    }
  }

  parse->priv->drain = FALSE;
}

/* gst_base_parse_send_buffers
 *
 * Sends buffers collected in send_buffers downstream, and ensures that list
 * is empty at the end (errors or not).
 */
static GstFlowReturn
gst_base_parse_send_buffers (GstBaseParse * parse)
{
  GSList *send = NULL;
  GstBuffer *buf;
  GstFlowReturn ret = GST_FLOW_OK;

  send = parse->priv->buffers_send;

  /* send buffers */
  while (send) {
    buf = GST_BUFFER_CAST (send->data);
    GST_LOG_OBJECT (parse, "pushing buffer %p, timestamp %"
        GST_TIME_FORMAT ", duration %" GST_TIME_FORMAT
        ", offset %" G_GINT64_FORMAT, buf,
        GST_TIME_ARGS (GST_BUFFER_TIMESTAMP (buf)),
        GST_TIME_ARGS (GST_BUFFER_DURATION (buf)), GST_BUFFER_OFFSET (buf));

    /* iterate output queue an push downstream */
    ret = gst_pad_push (parse->srcpad, buf);
    send = g_slist_delete_link (send, send);

    /* clear any leftover if error */
    if (G_UNLIKELY (ret != GST_FLOW_OK)) {
      while (send) {
        buf = GST_BUFFER_CAST (send->data);
        gst_buffer_unref (buf);
        send = g_slist_delete_link (send, send);
      }
    }
  }

  parse->priv->buffers_send = send;

  return ret;
}

/* gst_base_parse_start_fragment:
 *
 * Prepares for processing a reverse playback (forward) fragment
 * by (re)setting proper state variables.
 */
static GstFlowReturn
gst_base_parse_start_fragment (GstBaseParse * parse)
{
  GST_LOG_OBJECT (parse, "starting fragment");

  /* invalidate so no fall-back timestamping is performed;
   * ok if taken from subclass or upstream */
  parse->priv->next_ts = GST_CLOCK_TIME_NONE;
  parse->priv->prev_ts = GST_CLOCK_TIME_NONE;
  /* prevent it hanging around stop all the time */
  parse->segment.position = GST_CLOCK_TIME_NONE;
  /* mark next run */
  parse->priv->discont = TRUE;

  /* head of previous fragment is now pending tail of current fragment */
  parse->priv->buffers_pending = parse->priv->buffers_head;
  parse->priv->buffers_head = NULL;

  return GST_FLOW_OK;
}


/* gst_base_parse_finish_fragment:
 *
 * Processes a reverse playback (forward) fragment:
 * - append head of last fragment that was skipped to current fragment data
 * - drain the resulting current fragment data (i.e. repeated chain)
 * - add time/duration (if needed) to frames queued by chain
 * - push queued data
 */
static GstFlowReturn
gst_base_parse_finish_fragment (GstBaseParse * parse, gboolean prev_head)
{
  GstBuffer *buf;
  GstFlowReturn ret = GST_FLOW_OK;
  gboolean seen_key = FALSE, seen_delta = FALSE;

  GST_LOG_OBJECT (parse, "finishing fragment");

  /* restore order */
  parse->priv->buffers_pending = g_slist_reverse (parse->priv->buffers_pending);
  while (parse->priv->buffers_pending) {
    buf = GST_BUFFER_CAST (parse->priv->buffers_pending->data);
    if (prev_head) {
      GST_LOG_OBJECT (parse, "adding pending buffer (size %" G_GSIZE_FORMAT ")",
          gst_buffer_get_size (buf));
      gst_adapter_push (parse->priv->adapter, buf);
    } else {
      GST_LOG_OBJECT (parse, "discarding head buffer");
      gst_buffer_unref (buf);
    }
    parse->priv->buffers_pending =
        g_slist_delete_link (parse->priv->buffers_pending,
        parse->priv->buffers_pending);
  }

  /* chain looks for frames and queues resulting ones (in stead of pushing) */
  /* initial skipped data is added to buffers_pending */
  gst_base_parse_drain (parse);

  if (parse->priv->buffers_send) {
    buf = GST_BUFFER_CAST (parse->priv->buffers_send->data);
    seen_key |= !GST_BUFFER_FLAG_IS_SET (buf, GST_BUFFER_FLAG_DELTA_UNIT);
  }

  /* add metadata (if needed to queued buffers */
  GST_LOG_OBJECT (parse, "last timestamp: %" GST_TIME_FORMAT,
      GST_TIME_ARGS (parse->priv->last_ts));
  while (parse->priv->buffers_queued) {
    buf = GST_BUFFER_CAST (parse->priv->buffers_queued->data);

    /* no touching if upstream or parsing provided time */
    if (GST_BUFFER_TIMESTAMP_IS_VALID (buf)) {
      GST_LOG_OBJECT (parse, "buffer has time %" GST_TIME_FORMAT,
          GST_TIME_ARGS (GST_BUFFER_TIMESTAMP (buf)));
    } else if (GST_CLOCK_TIME_IS_VALID (parse->priv->last_ts) &&
        GST_BUFFER_DURATION_IS_VALID (buf)) {
      if (G_LIKELY (GST_BUFFER_DURATION (buf) <= parse->priv->last_ts))
        parse->priv->last_ts -= GST_BUFFER_DURATION (buf);
      else
        parse->priv->last_ts = 0;
      GST_BUFFER_TIMESTAMP (buf) = parse->priv->last_ts;
      GST_LOG_OBJECT (parse, "applied time %" GST_TIME_FORMAT,
          GST_TIME_ARGS (GST_BUFFER_TIMESTAMP (buf)));
    } else {
      /* no idea, very bad */
      GST_WARNING_OBJECT (parse, "could not determine time for buffer");
    }

    parse->priv->last_ts = GST_BUFFER_TIMESTAMP (buf);

    /* reverse order for ascending sending */
    /* send downstream at keyframe not preceded by a keyframe
     * (e.g. that should identify start of collection of IDR nals) */
    if (GST_BUFFER_FLAG_IS_SET (buf, GST_BUFFER_FLAG_DELTA_UNIT)) {
      if (seen_key) {
        ret = gst_base_parse_send_buffers (parse);
        /* if a problem, throw all to sending */
        if (ret != GST_FLOW_OK) {
          parse->priv->buffers_send =
              g_slist_reverse (parse->priv->buffers_queued);
          parse->priv->buffers_queued = NULL;
          break;
        }
        seen_key = FALSE;
      }
      seen_delta = TRUE;
    } else {
      seen_key = TRUE;
    }

    parse->priv->buffers_send =
        g_slist_prepend (parse->priv->buffers_send, buf);
    parse->priv->buffers_queued =
        g_slist_delete_link (parse->priv->buffers_queued,
        parse->priv->buffers_queued);
  }

  /* audio may have all marked as keyframe, so arrange to send here */
  if (!seen_delta)
    ret = gst_base_parse_send_buffers (parse);

  /* any trailing unused no longer usable (ideally none) */
  if (G_UNLIKELY (gst_adapter_available (parse->priv->adapter))) {
    GST_DEBUG_OBJECT (parse, "discarding %" G_GSIZE_FORMAT " trailing bytes",
        gst_adapter_available (parse->priv->adapter));
    gst_adapter_clear (parse->priv->adapter);
  }

  return ret;
}

/* small helper that checks whether we have been trying to resync too long */
static inline GstFlowReturn
gst_base_parse_check_sync (GstBaseParse * parse)
{
  if (G_UNLIKELY (parse->priv->discont &&
          parse->priv->offset - parse->priv->sync_offset > 2 * 1024 * 1024)) {
    GST_ELEMENT_ERROR (parse, STREAM, DECODE,
        ("Failed to parse stream"), (NULL));
    return GST_FLOW_ERROR;
  }

  return GST_FLOW_OK;
}

static GstFlowReturn
gst_base_parse_chain (GstPad * pad, GstObject * parent, GstBuffer * buffer)
{
  GstBaseParseClass *bclass;
  GstBaseParse *parse;
  GstFlowReturn ret = GST_FLOW_OK;
  GstBuffer *tmpbuf = NULL;
  guint fsize = 1;
  gint skip = -1;
  const guint8 *data;
  guint min_size, av;
  GstClockTime timestamp;

  parse = GST_BASE_PARSE (parent);
  bclass = GST_BASE_PARSE_GET_CLASS (parse);

  if (parse->priv->detecting) {
    GstBuffer *detect_buf;

    if (parse->priv->detect_buffers_size == 0) {
      detect_buf = gst_buffer_ref (buffer);
    } else {
      GList *l;
      guint offset = 0;

      detect_buf = gst_buffer_new ();

      for (l = parse->priv->detect_buffers; l; l = l->next) {
        gsize tmpsize = gst_buffer_get_size (l->data);

        gst_buffer_copy_into (detect_buf, GST_BUFFER_CAST (l->data),
            GST_BUFFER_COPY_MEMORY, offset, tmpsize);
        offset += tmpsize;
      }
      if (buffer)
        gst_buffer_copy_into (detect_buf, buffer, GST_BUFFER_COPY_MEMORY,
            offset, gst_buffer_get_size (buffer));
    }

    ret = bclass->detect (parse, detect_buf);
    gst_buffer_unref (detect_buf);

    if (ret == GST_FLOW_OK) {
      GList *l;

      /* Detected something */
      parse->priv->detecting = FALSE;

      for (l = parse->priv->detect_buffers; l; l = l->next) {
        if (ret == GST_FLOW_OK && !parse->priv->flushing)
          ret =
              gst_base_parse_chain (GST_BASE_PARSE_SINK_PAD (parse),
              parent, GST_BUFFER_CAST (l->data));
        else
          gst_buffer_unref (GST_BUFFER_CAST (l->data));
      }
      g_list_free (parse->priv->detect_buffers);
      parse->priv->detect_buffers = NULL;
      parse->priv->detect_buffers_size = 0;

      if (ret != GST_FLOW_OK) {
        return ret;
      }

      /* Handle the current buffer */
    } else if (ret == GST_FLOW_NOT_NEGOTIATED) {
      /* Still detecting, append buffer or error out if draining */

      if (parse->priv->drain) {
        GST_DEBUG_OBJECT (parse, "Draining but did not detect format yet");
        return GST_FLOW_ERROR;
      } else if (parse->priv->flushing) {
        g_list_foreach (parse->priv->detect_buffers, (GFunc) gst_buffer_unref,
            NULL);
        g_list_free (parse->priv->detect_buffers);
        parse->priv->detect_buffers = NULL;
        parse->priv->detect_buffers_size = 0;
      } else {
        parse->priv->detect_buffers =
            g_list_append (parse->priv->detect_buffers, buffer);
        parse->priv->detect_buffers_size += gst_buffer_get_size (buffer);
        return GST_FLOW_OK;
      }
    } else {
      /* Something went wrong, subclass responsible for error reporting */
      return ret;
    }

    /* And now handle the current buffer if detection worked */
  }

  if (G_LIKELY (buffer)) {
    GST_LOG_OBJECT (parse,
        "buffer size: %" G_GSIZE_FORMAT ", offset = %" G_GINT64_FORMAT,
        gst_buffer_get_size (buffer), GST_BUFFER_OFFSET (buffer));
    if (G_UNLIKELY (parse->priv->passthrough)) {
      GstBaseParseFrame frame;

      gst_base_parse_frame_init (&frame);
      frame.buffer = gst_buffer_make_writable (buffer);
      ret = gst_base_parse_push_frame (parse, &frame);
      gst_base_parse_frame_free (&frame);
      return ret;
    }
    /* upstream feeding us in reverse playback;
     * finish previous fragment and start new upon DISCONT */
    if (parse->segment.rate < 0.0) {
      if (G_UNLIKELY (GST_BUFFER_FLAG_IS_SET (buffer, GST_BUFFER_FLAG_DISCONT))) {
        GST_DEBUG_OBJECT (parse, "buffer starts new reverse playback fragment");
        ret = gst_base_parse_finish_fragment (parse, TRUE);
        gst_base_parse_start_fragment (parse);
      }
    }
    gst_adapter_push (parse->priv->adapter, buffer);
  }

  /* Parse and push as many frames as possible */
  /* Stop either when adapter is empty or we are flushing */
  while (!parse->priv->flushing) {
    gint flush = 0;

    /* note: if subclass indicates MAX fsize,
     * this will not likely be available anyway ... */
    min_size = MAX (parse->priv->min_frame_size, fsize);
    av = gst_adapter_available (parse->priv->adapter);

    if (G_UNLIKELY (parse->priv->drain)) {
      min_size = av;
      GST_DEBUG_OBJECT (parse, "draining, data left: %d", min_size);
      if (G_UNLIKELY (!min_size)) {
        goto done;
      }
    }

    /* Collect at least min_frame_size bytes */
    if (av < min_size) {
      GST_DEBUG_OBJECT (parse, "not enough data available (only %d bytes)", av);
      goto done;
    }

    /* move along with upstream timestamp (if any),
     * but interpolate in between */
    timestamp = gst_adapter_prev_timestamp (parse->priv->adapter, NULL);
    if (GST_CLOCK_TIME_IS_VALID (timestamp) &&
        (parse->priv->prev_ts != timestamp)) {
      parse->priv->prev_ts = parse->priv->next_ts = timestamp;
    }

    /* always pass all available data */
    data = gst_adapter_map (parse->priv->adapter, av);
    /* arrange for actual data to be copied if subclass tries to,
     * since what is passed is tied to the adapter */
    tmpbuf = gst_buffer_new ();
    gst_buffer_take_memory (tmpbuf, -1,
        gst_memory_new_wrapped (GST_MEMORY_FLAG_READONLY |
            GST_MEMORY_FLAG_NO_SHARE, (gpointer) data, av, 0, av, NULL, NULL));

    /* keep the adapter mapped, so keep track of what has to be flushed */
    ret = gst_base_parse_handle_buffer (parse, tmpbuf, &skip, &flush);
    tmpbuf = NULL;

    /* probably already implicitly unmapped due to adapter operation,
     * but for good measure ... */
    gst_adapter_unmap (parse->priv->adapter);
    if (ret != GST_FLOW_OK) {
      goto done;
    }
    if (skip == 0 && flush == 0) {
      GST_LOG_OBJECT (parse, "nothing skipped and no frames finished, "
          "breaking to get more data");
      goto done;
    }
  }

done:
  GST_LOG_OBJECT (parse, "chain leaving");
  return ret;
}

/* pull @size bytes at current offset,
 * i.e. at least try to and possibly return a shorter buffer if near the end */
static GstFlowReturn
gst_base_parse_pull_range (GstBaseParse * parse, guint size,
    GstBuffer ** buffer)
{
  GstFlowReturn ret = GST_FLOW_OK;

  g_return_val_if_fail (buffer != NULL, GST_FLOW_ERROR);

  /* Caching here actually makes much less difference than one would expect.
   * We do it mainly to avoid pulling buffers of 1 byte all the time */
  if (parse->priv->cache) {
    gint64 cache_offset = GST_BUFFER_OFFSET (parse->priv->cache);
    gint cache_size = gst_buffer_get_size (parse->priv->cache);

    if (cache_offset <= parse->priv->offset &&
        (parse->priv->offset + size) <= (cache_offset + cache_size)) {
      *buffer = gst_buffer_copy_region (parse->priv->cache, GST_BUFFER_COPY_ALL,
          parse->priv->offset - cache_offset, size);
      GST_BUFFER_OFFSET (*buffer) = parse->priv->offset;
      return GST_FLOW_OK;
    }
    /* not enough data in the cache, free cache and get a new one */
    gst_buffer_unref (parse->priv->cache);
    parse->priv->cache = NULL;
  }

  /* refill the cache */
  ret =
      gst_pad_pull_range (parse->sinkpad, parse->priv->offset, MAX (size,
          64 * 1024), &parse->priv->cache);
  if (ret != GST_FLOW_OK) {
    parse->priv->cache = NULL;
    return ret;
  }

  if (gst_buffer_get_size (parse->priv->cache) >= size) {
    *buffer =
        gst_buffer_copy_region (parse->priv->cache, GST_BUFFER_COPY_ALL, 0,
        size);
    GST_BUFFER_OFFSET (*buffer) = parse->priv->offset;
    return GST_FLOW_OK;
  }

  /* Not possible to get enough data, try a last time with
   * requesting exactly the size we need */
  gst_buffer_unref (parse->priv->cache);
  parse->priv->cache = NULL;

  ret = gst_pad_pull_range (parse->sinkpad, parse->priv->offset, size,
      &parse->priv->cache);

  if (ret != GST_FLOW_OK) {
    GST_DEBUG_OBJECT (parse, "pull_range returned %d", ret);
    *buffer = NULL;
    return ret;
  }

  if (gst_buffer_get_size (parse->priv->cache) < size) {
    GST_DEBUG_OBJECT (parse, "Returning short buffer at offset %"
        G_GUINT64_FORMAT ": wanted %u bytes, got %" G_GSIZE_FORMAT " bytes",
        parse->priv->offset, size, gst_buffer_get_size (parse->priv->cache));

    *buffer = parse->priv->cache;
    parse->priv->cache = NULL;

    return GST_FLOW_OK;
  }

  *buffer =
      gst_buffer_copy_region (parse->priv->cache, GST_BUFFER_COPY_ALL, 0, size);
  GST_BUFFER_OFFSET (*buffer) = parse->priv->offset;

  return GST_FLOW_OK;
}

static GstFlowReturn
gst_base_parse_handle_previous_fragment (GstBaseParse * parse)
{
  gint64 offset = 0;
  GstClockTime ts = 0;
  GstBuffer *buffer;
  GstFlowReturn ret;

  GST_DEBUG_OBJECT (parse, "fragment ended; last_ts = %" GST_TIME_FORMAT
      ", last_offset = %" G_GINT64_FORMAT, GST_TIME_ARGS (parse->priv->last_ts),
      parse->priv->last_offset);

  if (!parse->priv->last_offset || parse->priv->last_ts <= parse->segment.start) {
    GST_DEBUG_OBJECT (parse, "past start of segment %" GST_TIME_FORMAT,
        GST_TIME_ARGS (parse->segment.start));
    ret = GST_FLOW_EOS;
    goto exit;
  }

  /* last fragment started at last_offset / last_ts;
   * seek back 10s capped at 1MB */
  if (parse->priv->last_ts >= 10 * GST_SECOND)
    ts = parse->priv->last_ts - 10 * GST_SECOND;
  /* if we are exact now, we will be more so going backwards */
  if (parse->priv->exact_position) {
    offset = gst_base_parse_find_offset (parse, ts, TRUE, NULL);
  } else {
    if (!gst_pad_query_convert (parse->srcpad, GST_FORMAT_TIME, ts,
            GST_FORMAT_BYTES, &offset)) {
      GST_DEBUG_OBJECT (parse, "conversion failed, only BYTE based");
    }
  }
  offset = CLAMP (offset, parse->priv->last_offset - 1024 * 1024,
      parse->priv->last_offset - 1024);
  offset = MAX (0, offset);

  GST_DEBUG_OBJECT (parse, "next fragment from offset %" G_GINT64_FORMAT,
      offset);
  parse->priv->offset = offset;

  ret = gst_base_parse_pull_range (parse, parse->priv->last_offset - offset,
      &buffer);
  if (ret != GST_FLOW_OK)
    goto exit;

  /* offset will increase again as fragment is processed/parsed */
  parse->priv->last_offset = offset;

  gst_base_parse_start_fragment (parse);
  gst_adapter_push (parse->priv->adapter, buffer);
  ret = gst_base_parse_finish_fragment (parse, TRUE);
  if (ret != GST_FLOW_OK)
    goto exit;

  /* force previous fragment */
  parse->priv->offset = -1;

exit:
  return ret;
}

/* PULL mode:
 * pull and scan for next frame starting from current offset
 * ajusts sync, drain and offset going along */
static GstFlowReturn
gst_base_parse_scan_frame (GstBaseParse * parse, GstBaseParseClass * klass,
    gboolean full)
{
  GstBuffer *buffer;
  GstFlowReturn ret = GST_FLOW_OK;
  guint fsize, min_size;
  gint flushed = 0;
  gint skip = 0;

  GST_LOG_OBJECT (parse, "scanning for frame at offset %" G_GUINT64_FORMAT
      " (%#" G_GINT64_MODIFIER "x)", parse->priv->offset, parse->priv->offset);

  /* let's make this efficient for all subclass once and for all;
   * maybe it does not need this much, but in the latter case, we know we are
   * in pull mode here and might as well try to read and supply more anyway
   * (so does the buffer caching mechanism) */
  fsize = 64 * 1024;

  while (TRUE) {
    min_size = MAX (parse->priv->min_frame_size, fsize);

    GST_LOG_OBJECT (parse, "reading buffer size %u", min_size);

    ret = gst_base_parse_pull_range (parse, min_size, &buffer);
    if (ret != GST_FLOW_OK)
      goto done;

    /* if we got a short read, inform subclass we are draining leftover
     * and no more is to be expected */
    if (gst_buffer_get_size (buffer) < min_size) {
      GST_LOG_OBJECT (parse, "... but did not get that; marked draining");
      parse->priv->drain = TRUE;
    }

    if (parse->priv->detecting) {
      ret = klass->detect (parse, buffer);
      if (ret == GST_FLOW_NOT_NEGOTIATED) {
        /* If draining we error out, otherwise request a buffer
         * with 64kb more */
        if (parse->priv->drain) {
          gst_buffer_unref (buffer);
          GST_ERROR_OBJECT (parse, "Failed to detect format but draining");
          return GST_FLOW_ERROR;
        } else {
          fsize += 64 * 1024;
          gst_buffer_unref (buffer);
          continue;
        }
      } else if (ret != GST_FLOW_OK) {
        gst_buffer_unref (buffer);
        GST_ERROR_OBJECT (parse, "detect() returned %s",
            gst_flow_get_name (ret));
        return ret;
      }

      /* Else handle this buffer normally */
    }

    ret = gst_base_parse_handle_buffer (parse, buffer, &skip, &flushed);
    if (ret != GST_FLOW_OK)
      break;

    /* something flushed means something happened,
     * and we should bail out of this loop so as not to occupy
     * the task thread indefinitely */
    if (flushed) {
      GST_LOG_OBJECT (parse, "frame finished, breaking loop");
      break;
    }
    /* nothing flushed, no skip and draining, so nothing left to do */
    if (!skip && parse->priv->drain) {
      GST_LOG_OBJECT (parse, "no activity or result when draining; "
          "breaking loop and marking EOS");
      ret = GST_FLOW_EOS;
      break;
    }
    /* otherwise, get some more data
     * note that is checked this does not happen indefinitely */
    if (!skip) {
      GST_LOG_OBJECT (parse, "getting some more data");
      fsize += 64 * 1024;
    }
    parse->priv->drain = FALSE;
  }

done:
  return ret;
}

/* Loop that is used in pull mode to retrieve data from upstream */
static void
gst_base_parse_loop (GstPad * pad)
{
  GstBaseParse *parse;
  GstBaseParseClass *klass;
  GstFlowReturn ret = GST_FLOW_OK;

  parse = GST_BASE_PARSE (gst_pad_get_parent (pad));
  klass = GST_BASE_PARSE_GET_CLASS (parse);

  /* reverse playback:
   * first fragment (closest to stop time) is handled normally below,
   * then we pull in fragments going backwards */
  if (parse->segment.rate < 0.0) {
    /* check if we jumped back to a previous fragment,
     * which is a post-first fragment */
    if (parse->priv->offset < 0) {
      ret = gst_base_parse_handle_previous_fragment (parse);
      goto done;
    }
  }

  ret = gst_base_parse_scan_frame (parse, klass, TRUE);
  if (ret != GST_FLOW_OK)
    goto done;

  /* eat expected eos signalling past segment in reverse playback */
  if (parse->segment.rate < 0.0 && ret == GST_FLOW_EOS &&
      parse->segment.position >= parse->segment.stop) {
    GST_DEBUG_OBJECT (parse, "downstream has reached end of segment");
    /* push what was accumulated during loop run */
    gst_base_parse_finish_fragment (parse, FALSE);
    /* force previous fragment */
    parse->priv->offset = -1;
    ret = GST_FLOW_OK;
  }

done:
  if (ret == GST_FLOW_EOS)
    goto eos;
  else if (ret != GST_FLOW_OK)
    goto pause;

  gst_object_unref (parse);
  return;

  /* ERRORS */
eos:
  {
    ret = GST_FLOW_EOS;
    GST_DEBUG_OBJECT (parse, "eos");
    /* fall-through */
  }
pause:
  {
    gboolean push_eos = FALSE;

    GST_DEBUG_OBJECT (parse, "pausing task, reason %s",
        gst_flow_get_name (ret));
    gst_pad_pause_task (parse->sinkpad);

    if (ret == GST_FLOW_EOS) {
      /* handle end-of-stream/segment */
      if (parse->segment.flags & GST_SEEK_FLAG_SEGMENT) {
        gint64 stop;

        if ((stop = parse->segment.stop) == -1)
          stop = parse->segment.duration;

        GST_DEBUG_OBJECT (parse, "sending segment_done");

        gst_element_post_message
            (GST_ELEMENT_CAST (parse),
            gst_message_new_segment_done (GST_OBJECT_CAST (parse),
                GST_FORMAT_TIME, stop));
      } else {
        /* If we STILL have zero frames processed, fire an error */
        if (parse->priv->framecount == 0) {
          GST_ELEMENT_ERROR (parse, STREAM, WRONG_TYPE,
              ("No valid frames found before end of stream"), (NULL));
        }
        push_eos = TRUE;
      }
    } else if (ret == GST_FLOW_NOT_LINKED || ret < GST_FLOW_EOS) {
      /* for fatal errors we post an error message, wrong-state is
       * not fatal because it happens due to flushes and only means
       * that we should stop now. */
      GST_ELEMENT_ERROR (parse, STREAM, FAILED, (NULL),
          ("streaming stopped, reason %s", gst_flow_get_name (ret)));
      push_eos = TRUE;
    }
    if (push_eos) {
      /* Push pending events, including NEWSEGMENT events */
      if (G_UNLIKELY (parse->priv->pending_events)) {
        GList *l;

        for (l = parse->priv->pending_events; l != NULL; l = l->next) {
          gst_pad_push_event (parse->srcpad, GST_EVENT (l->data));
        }
        g_list_free (parse->priv->pending_events);
        parse->priv->pending_events = NULL;
        parse->priv->pending_segment = FALSE;
      }

      gst_pad_push_event (parse->srcpad, gst_event_new_eos ());
    }
    gst_object_unref (parse);
  }
}

static gboolean
gst_base_parse_sink_activate (GstPad * sinkpad, GstObject * parent)
{
  GstBaseParse *parse;
  GstQuery *query;
  gboolean pull_mode;

  parse = GST_BASE_PARSE (parent);

  GST_DEBUG_OBJECT (parse, "sink activate");

  query = gst_query_new_scheduling ();
  if (!gst_pad_peer_query (sinkpad, query)) {
    gst_query_unref (query);
    goto baseparse_push;
  }

  pull_mode = gst_query_has_scheduling_mode (query, GST_PAD_MODE_PULL);
  gst_query_unref (query);

  if (!pull_mode)
    goto baseparse_push;

  GST_DEBUG_OBJECT (parse, "trying to activate in pull mode");
  if (!gst_pad_activate_mode (sinkpad, GST_PAD_MODE_PULL, TRUE))
    goto baseparse_push;

  return gst_pad_start_task (sinkpad, (GstTaskFunction) gst_base_parse_loop,
      sinkpad);
  /* fallback */
baseparse_push:
  {
    GST_DEBUG_OBJECT (parse, "trying to activate in push mode");
    return gst_pad_activate_mode (sinkpad, GST_PAD_MODE_PUSH, TRUE);
  }
}

static gboolean
gst_base_parse_activate (GstBaseParse * parse, gboolean active)
{
  GstBaseParseClass *klass;
  gboolean result = TRUE;

  GST_DEBUG_OBJECT (parse, "activate %d", active);

  klass = GST_BASE_PARSE_GET_CLASS (parse);

  if (active) {
    if (parse->priv->pad_mode == GST_PAD_MODE_NONE && klass->start)
      result = klass->start (parse);

    /* If the subclass implements ::detect we want to
     * call it for the first buffers now */
    parse->priv->detecting = (klass->detect != NULL);
  } else {
    /* We must make sure streaming has finished before resetting things
     * and calling the ::stop vfunc */
    GST_PAD_STREAM_LOCK (parse->sinkpad);
    GST_PAD_STREAM_UNLOCK (parse->sinkpad);

    if (parse->priv->pad_mode != GST_PAD_MODE_NONE && klass->stop)
      result = klass->stop (parse);

    parse->priv->pad_mode = GST_PAD_MODE_NONE;
  }
  GST_DEBUG_OBJECT (parse, "activate return: %d", result);
  return result;
}

static gboolean
gst_base_parse_sink_activate_mode (GstPad * pad, GstObject * parent,
    GstPadMode mode, gboolean active)
{
  gboolean result;
  GstBaseParse *parse;

  parse = GST_BASE_PARSE (parent);

  GST_DEBUG_OBJECT (parse, "sink activate mode %d, %d", mode, active);

  if (!gst_base_parse_activate (parse, active))
    goto activate_failed;

  switch (mode) {
    case GST_PAD_MODE_PULL:
      if (active) {
        parse->priv->pending_segment = gst_event_new_segment (&parse->segment);
        result = TRUE;
      } else {
        result = gst_pad_stop_task (pad);
      }
      break;
    default:
      result = TRUE;
      break;
  }
  if (result)
    parse->priv->pad_mode = active ? mode : GST_PAD_MODE_NONE;

  GST_DEBUG_OBJECT (parse, "sink activate return: %d", result);

  return result;

<<<<<<< HEAD
  /* ERRORS */
activate_failed:
  {
    GST_DEBUG_OBJECT (parse, "activate failed");
    return FALSE;
=======
static gboolean
gst_base_parse_sink_activate_pull (GstPad * sinkpad, gboolean active)
{
  gboolean result = FALSE;
  GstBaseParse *parse;

  parse = GST_BASE_PARSE (gst_pad_get_parent (sinkpad));

  GST_DEBUG_OBJECT (parse, "activate pull %d", active);

  result = gst_base_parse_activate (parse, active);

  if (result) {
    if (active) {
      GstEvent *event;

      event = gst_event_new_new_segment (FALSE,
          parse->segment.rate, parse->segment.format,
          parse->segment.start, parse->segment.stop, parse->segment.last_stop);
      parse->priv->pending_events =
          g_list_append (parse->priv->pending_events, event);
      parse->priv->pending_segment = TRUE;

      result &=
          gst_pad_start_task (sinkpad, (GstTaskFunction) gst_base_parse_loop,
          sinkpad);
    } else {
      result &= gst_pad_stop_task (sinkpad);
    }
>>>>>>> ed7f4802
  }
}

/**
 * gst_base_parse_set_duration:
 * @parse: #GstBaseParse.
 * @fmt: #GstFormat.
 * @duration: duration value.
 * @interval: how often to update the duration estimate based on bitrate, or 0.
 *
 * Sets the duration of the currently playing media. Subclass can use this
 * when it is able to determine duration and/or notices a change in the media
 * duration.  Alternatively, if @interval is non-zero (default), then stream
 * duration is determined based on estimated bitrate, and updated every @interval
 * frames.
 *
 * Since: 0.10.33
 */
void
gst_base_parse_set_duration (GstBaseParse * parse,
    GstFormat fmt, gint64 duration, gint interval)
{
  g_return_if_fail (parse != NULL);

  if (parse->priv->upstream_has_duration) {
    GST_DEBUG_OBJECT (parse, "using upstream duration; discarding update");
    goto exit;
  }

  if (duration != parse->priv->duration) {
    GstMessage *m;

    m = gst_message_new_duration (GST_OBJECT (parse), fmt, duration);
    gst_element_post_message (GST_ELEMENT (parse), m);

    /* TODO: what about duration tag? */
  }
  parse->priv->duration = duration;
  parse->priv->duration_fmt = fmt;
  GST_DEBUG_OBJECT (parse, "set duration: %" G_GINT64_FORMAT, duration);
  if (fmt == GST_FORMAT_TIME && GST_CLOCK_TIME_IS_VALID (duration)) {
    if (interval != 0) {
      GST_DEBUG_OBJECT (parse, "valid duration provided, disabling estimate");
      interval = 0;
    }
  }
  GST_DEBUG_OBJECT (parse, "set update interval: %d", interval);
  parse->priv->update_interval = interval;
exit:
  return;
}

/**
 * gst_base_parse_set_average_bitrate:
 * @parse: #GstBaseParse.
 * @bitrate: average bitrate in bits/second
 *
 * Optionally sets the average bitrate detected in media (if non-zero),
 * e.g. based on metadata, as it will be posted to the application.
 *
 * By default, announced average bitrate is estimated. The average bitrate
 * is used to estimate the total duration of the stream and to estimate
 * a seek position, if there's no index and the format is syncable
 * (see gst_base_parse_set_syncable()).
 *
 * Since: 0.10.33
 */
void
gst_base_parse_set_average_bitrate (GstBaseParse * parse, guint bitrate)
{
  parse->priv->bitrate = bitrate;
  GST_DEBUG_OBJECT (parse, "bitrate %u", bitrate);
}

/**
 * gst_base_parse_set_min_frame_size:
 * @parse: #GstBaseParse.
 * @min_size: Minimum size of the data that this base class should give to
 *            subclass.
 *
 * Subclass can use this function to tell the base class that it needs to
 * give at least #min_size buffers.
 *
 * Since: 0.10.33
 */
void
gst_base_parse_set_min_frame_size (GstBaseParse * parse, guint min_size)
{
  g_return_if_fail (parse != NULL);

  parse->priv->min_frame_size = min_size;
  GST_LOG_OBJECT (parse, "set frame_min_size: %d", min_size);
}

/**
 * gst_base_parse_set_frame_rate:
 * @parse: the #GstBaseParse to set
 * @fps_num: frames per second (numerator).
 * @fps_den: frames per second (denominator).
 * @lead_in: frames needed before a segment for subsequent decode
 * @lead_out: frames needed after a segment
 *
 * If frames per second is configured, parser can take care of buffer duration
 * and timestamping.  When performing segment clipping, or seeking to a specific
 * location, a corresponding decoder might need an initial @lead_in and a
 * following @lead_out number of frames to ensure the desired segment is
 * entirely filled upon decoding.
 *
 * Since: 0.10.33
 */
void
gst_base_parse_set_frame_rate (GstBaseParse * parse, guint fps_num,
    guint fps_den, guint lead_in, guint lead_out)
{
  g_return_if_fail (parse != NULL);

  parse->priv->fps_num = fps_num;
  parse->priv->fps_den = fps_den;
  if (!fps_num || !fps_den) {
    GST_DEBUG_OBJECT (parse, "invalid fps (%d/%d), ignoring parameters",
        fps_num, fps_den);
    fps_num = fps_den = 0;
    parse->priv->frame_duration = GST_CLOCK_TIME_NONE;
    parse->priv->lead_in = parse->priv->lead_out = 0;
    parse->priv->lead_in_ts = parse->priv->lead_out_ts = 0;
  } else {
    parse->priv->frame_duration =
        gst_util_uint64_scale (GST_SECOND, fps_den, fps_num);
    parse->priv->lead_in = lead_in;
    parse->priv->lead_out = lead_out;
    parse->priv->lead_in_ts =
        gst_util_uint64_scale (GST_SECOND, fps_den * lead_in, fps_num);
    parse->priv->lead_out_ts =
        gst_util_uint64_scale (GST_SECOND, fps_den * lead_out, fps_num);
    /* aim for about 1.5s to estimate duration */
    if (parse->priv->update_interval < 0) {
      parse->priv->update_interval = fps_num * 3 / (fps_den * 2);
      GST_LOG_OBJECT (parse, "estimated update interval to %d frames",
          parse->priv->update_interval);
    }
  }
  GST_LOG_OBJECT (parse, "set fps: %d/%d => duration: %" G_GINT64_FORMAT " ms",
      fps_num, fps_den, parse->priv->frame_duration / GST_MSECOND);
  GST_LOG_OBJECT (parse, "set lead in: %d frames = %" G_GUINT64_FORMAT " ms, "
      "lead out: %d frames = %" G_GUINT64_FORMAT " ms",
      lead_in, parse->priv->lead_in_ts / GST_MSECOND,
      lead_out, parse->priv->lead_out_ts / GST_MSECOND);
}

/**
 * gst_base_parse_set_has_timing_info:
 * @parse: a #GstBaseParse
 * @has_timing: whether frames carry timing information
 *
 * Set if frames carry timing information which the subclass can (generally)
 * parse and provide.  In particular, intrinsic (rather than estimated) time
 * can be obtained following a seek.
 *
 * Since: 0.10.33
 */
void
gst_base_parse_set_has_timing_info (GstBaseParse * parse, gboolean has_timing)
{
  parse->priv->has_timing_info = has_timing;
  GST_INFO_OBJECT (parse, "has_timing: %s", (has_timing) ? "yes" : "no");
}

/**
 * gst_base_parse_set_syncable:
 * @parse: a #GstBaseParse
 * @syncable: set if frame starts can be identified
 *
 * Set if frame starts can be identified. This is set by default and
 * determines whether seeking based on bitrate averages
 * is possible for a format/stream.
 *
 * Since: 0.10.33
 */
void
gst_base_parse_set_syncable (GstBaseParse * parse, gboolean syncable)
{
  parse->priv->syncable = syncable;
  GST_INFO_OBJECT (parse, "syncable: %s", (syncable) ? "yes" : "no");
}

/**
 * gst_base_parse_set_passthrough:
 * @parse: a #GstBaseParse
 * @passthrough: %TRUE if parser should run in passthrough mode
 *
 * Set if the nature of the format or configuration does not allow (much)
 * parsing, and the parser should operate in passthrough mode (which only
 * applies when operating in push mode). That is, incoming buffers are
 * pushed through unmodified, i.e. no @check_valid_frame or @parse_frame
 * callbacks will be invoked, but @pre_push_frame will still be invoked,
 * so subclass can perform as much or as little is appropriate for
 * passthrough semantics in @pre_push_frame.
 *
 * Since: 0.10.33
 */
void
gst_base_parse_set_passthrough (GstBaseParse * parse, gboolean passthrough)
{
  parse->priv->passthrough = passthrough;
  GST_INFO_OBJECT (parse, "passthrough: %s", (passthrough) ? "yes" : "no");
}

/**
 * gst_base_parse_set_latency:
 * @parse: a #GstBaseParse
 * @min_latency: minimum parse latency
 * @max_latency: maximum parse latency
 *
 * Sets the minimum and maximum (which may likely be equal) latency introduced
 * by the parsing process.  If there is such a latency, which depends on the
 * particular parsing of the format, it typically corresponds to 1 frame duration.
 *
 * Since: 0.10.36
 */
void
gst_base_parse_set_latency (GstBaseParse * parse, GstClockTime min_latency,
    GstClockTime max_latency)
{
  GST_OBJECT_LOCK (parse);
  parse->priv->min_latency = min_latency;
  parse->priv->max_latency = max_latency;
  GST_OBJECT_UNLOCK (parse);
  GST_INFO_OBJECT (parse, "min/max latency %" GST_TIME_FORMAT ", %"
      GST_TIME_FORMAT, GST_TIME_ARGS (min_latency),
      GST_TIME_ARGS (max_latency));
}

static gboolean
gst_base_parse_get_duration (GstBaseParse * parse, GstFormat format,
    GstClockTime * duration)
{
  gboolean res = FALSE;

  g_return_val_if_fail (duration != NULL, FALSE);

  *duration = GST_CLOCK_TIME_NONE;
  if (parse->priv->duration != -1 && format == parse->priv->duration_fmt) {
    GST_LOG_OBJECT (parse, "using provided duration");
    *duration = parse->priv->duration;
    res = TRUE;
  } else if (parse->priv->duration != -1) {
    GST_LOG_OBJECT (parse, "converting provided duration");
    res = gst_base_parse_convert (parse, parse->priv->duration_fmt,
        parse->priv->duration, format, (gint64 *) duration);
  } else if (format == GST_FORMAT_TIME && parse->priv->estimated_duration != -1) {
    GST_LOG_OBJECT (parse, "using estimated duration");
    *duration = parse->priv->estimated_duration;
    res = TRUE;
  } else {
    GST_LOG_OBJECT (parse, "cannot estimate duration");
  }

  GST_LOG_OBJECT (parse, "res: %d, duration %" GST_TIME_FORMAT, res,
      GST_TIME_ARGS (*duration));
  return res;
}

static gboolean
gst_base_parse_src_query (GstPad * pad, GstObject * parent, GstQuery * query)
{
  GstBaseParse *parse;
  gboolean res = FALSE;

  parse = GST_BASE_PARSE (parent);

  GST_LOG_OBJECT (parse, "handling query: %" GST_PTR_FORMAT, query);

  switch (GST_QUERY_TYPE (query)) {
    case GST_QUERY_POSITION:
    {
      gint64 dest_value;
      GstFormat format;

      GST_DEBUG_OBJECT (parse, "position query");
      gst_query_parse_position (query, &format, NULL);

      /* try upstream first */
      res = gst_pad_query_default (pad, parent, query);
      if (!res) {
        /* Fall back on interpreting segment */
        GST_OBJECT_LOCK (parse);
        if (format == GST_FORMAT_BYTES) {
          dest_value = parse->priv->offset;
          res = TRUE;
        } else if (format == parse->segment.format &&
            GST_CLOCK_TIME_IS_VALID (parse->segment.position)) {
          dest_value = gst_segment_to_stream_time (&parse->segment,
              parse->segment.format, parse->segment.position);
          res = TRUE;
        }
        GST_OBJECT_UNLOCK (parse);
        if (!res) {
          /* no precise result, upstream no idea either, then best estimate */
          /* priv->offset is updated in both PUSH/PULL modes */
          res = gst_base_parse_convert (parse,
              GST_FORMAT_BYTES, parse->priv->offset, format, &dest_value);
        }
        if (res)
          gst_query_set_position (query, format, dest_value);
      }
      break;
    }
    case GST_QUERY_DURATION:
    {
      GstFormat format;
      GstClockTime duration;

      GST_DEBUG_OBJECT (parse, "duration query");
      gst_query_parse_duration (query, &format, NULL);

      /* consult upstream */
      res = gst_pad_query_default (pad, parent, query);

      /* otherwise best estimate from us */
      if (!res) {
        res = gst_base_parse_get_duration (parse, format, &duration);
        if (res)
          gst_query_set_duration (query, format, duration);
      }
      break;
    }
    case GST_QUERY_SEEKING:
    {
      GstFormat fmt;
      GstClockTime duration = GST_CLOCK_TIME_NONE;
      gboolean seekable = FALSE;

      GST_DEBUG_OBJECT (parse, "seeking query");
      gst_query_parse_seeking (query, &fmt, NULL, NULL, NULL);

      /* consult upstream */
      res = gst_pad_query_default (pad, parent, query);

      /* we may be able to help if in TIME */
      if (fmt == GST_FORMAT_TIME && gst_base_parse_is_seekable (parse)) {
        gst_query_parse_seeking (query, &fmt, &seekable, NULL, NULL);
        /* already OK if upstream takes care */
        GST_LOG_OBJECT (parse, "upstream handled %d, seekable %d",
            res, seekable);
        if (!(res && seekable)) {
          if (!gst_base_parse_get_duration (parse, GST_FORMAT_TIME, &duration)
              || duration == -1) {
            /* seekable if we still have a chance to get duration later on */
            seekable =
                parse->priv->upstream_seekable && parse->priv->update_interval;
          } else {
            seekable = parse->priv->upstream_seekable;
            GST_LOG_OBJECT (parse, "already determine upstream seekabled: %d",
                seekable);
          }
          gst_query_set_seeking (query, GST_FORMAT_TIME, seekable, 0, duration);
          res = TRUE;
        }
      }
      break;
    }
    case GST_QUERY_FORMATS:
      gst_query_set_formatsv (query, 3, fmtlist);
      res = TRUE;
      break;
    case GST_QUERY_CONVERT:
    {
      GstFormat src_format, dest_format;
      gint64 src_value, dest_value;

      gst_query_parse_convert (query, &src_format, &src_value,
          &dest_format, &dest_value);

      res = gst_base_parse_convert (parse, src_format, src_value,
          dest_format, &dest_value);
      if (res) {
        gst_query_set_convert (query, src_format, src_value,
            dest_format, dest_value);
      }
      break;
    }
    case GST_QUERY_LATENCY:
    {
      if ((res = gst_pad_peer_query (parse->sinkpad, query))) {
        gboolean live;
        GstClockTime min_latency, max_latency;

        gst_query_parse_latency (query, &live, &min_latency, &max_latency);
        GST_DEBUG_OBJECT (parse, "Peer latency: live %d, min %"
            GST_TIME_FORMAT " max %" GST_TIME_FORMAT, live,
            GST_TIME_ARGS (min_latency), GST_TIME_ARGS (max_latency));

        GST_OBJECT_LOCK (parse);
        /* add our latency */
        if (min_latency != -1)
          min_latency += parse->priv->min_latency;
        if (max_latency != -1)
          max_latency += parse->priv->max_latency;
        GST_OBJECT_UNLOCK (parse);

        gst_query_set_latency (query, live, min_latency, max_latency);
      }
      break;
    }
    default:
      res = gst_pad_query_default (pad, parent, query);
      break;
  }
  return res;
}

/* scans for a cluster start from @pos,
 * return GST_FLOW_OK and frame position/time in @pos/@time if found */
static GstFlowReturn
gst_base_parse_find_frame (GstBaseParse * parse, gint64 * pos,
    GstClockTime * time, GstClockTime * duration)
{
  GstBaseParseClass *klass;
  gint64 orig_offset;
  gboolean orig_drain, orig_discont;
  GstFlowReturn ret = GST_FLOW_OK;
  GstBuffer *buf = NULL;
  GstBaseParseFrame *sframe = NULL;

  g_return_val_if_fail (pos != NULL, GST_FLOW_ERROR);
  g_return_val_if_fail (time != NULL, GST_FLOW_ERROR);
  g_return_val_if_fail (duration != NULL, GST_FLOW_ERROR);

  klass = GST_BASE_PARSE_GET_CLASS (parse);

  *time = GST_CLOCK_TIME_NONE;
  *duration = GST_CLOCK_TIME_NONE;

  /* save state */
  orig_offset = parse->priv->offset;
  orig_discont = parse->priv->discont;
  orig_drain = parse->priv->drain;

  GST_DEBUG_OBJECT (parse, "scanning for frame starting at %" G_GINT64_FORMAT
      " (%#" G_GINT64_MODIFIER "x)", *pos, *pos);

  /* jump elsewhere and locate next frame */
  parse->priv->offset = *pos;
  /* mark as scanning so frames don't get processed all the way */
  parse->priv->scanning = TRUE;
  ret = gst_base_parse_scan_frame (parse, klass, FALSE);
  parse->priv->scanning = FALSE;
  /* retrieve frame found during scan */
  sframe = parse->priv->scanned_frame;
  parse->priv->scanned_frame = NULL;

  if (ret != GST_FLOW_OK || !sframe)
    goto done;

  /* get offset first, subclass parsing might dump other stuff in there */
  *pos = sframe->offset;
  buf = sframe->buffer;
  g_assert (buf);

  /* but it should provide proper time */
  *time = GST_BUFFER_TIMESTAMP (buf);
  *duration = GST_BUFFER_DURATION (buf);

  GST_LOG_OBJECT (parse,
      "frame with time %" GST_TIME_FORMAT " at offset %" G_GINT64_FORMAT,
      GST_TIME_ARGS (*time), *pos);

done:
  if (sframe)
    gst_base_parse_frame_free (sframe);

  /* restore state */
  parse->priv->offset = orig_offset;
  parse->priv->discont = orig_discont;
  parse->priv->drain = orig_drain;

  return ret;
}

/* bisect and scan through file for frame starting before @time,
 * returns OK and @time/@offset if found, NONE and/or error otherwise
 * If @time == G_MAXINT64, scan for duration ( == last frame) */
static GstFlowReturn
gst_base_parse_locate_time (GstBaseParse * parse, GstClockTime * _time,
    gint64 * _offset)
{
  GstFlowReturn ret = GST_FLOW_OK;
  gint64 lpos, hpos, newpos;
  GstClockTime time, ltime, htime, newtime, dur;
  gboolean cont = TRUE;
  const GstClockTime tolerance = TARGET_DIFFERENCE;
  const guint chunk = 4 * 1024;

  g_return_val_if_fail (_time != NULL, GST_FLOW_ERROR);
  g_return_val_if_fail (_offset != NULL, GST_FLOW_ERROR);

  GST_DEBUG_OBJECT (parse, "Bisecting for time %" GST_TIME_FORMAT,
      GST_TIME_ARGS (*_time));

  /* TODO also make keyframe aware if useful some day */

  time = *_time;

  /* basic cases */
  if (time == 0) {
    *_offset = 0;
    return GST_FLOW_OK;
  }

  if (time == -1) {
    *_offset = -1;
    return GST_FLOW_OK;
  }

  /* do not know at first */
  *_offset = -1;
  *_time = GST_CLOCK_TIME_NONE;

  /* need initial positions; start and end */
  lpos = parse->priv->first_frame_offset;
  ltime = parse->priv->first_frame_ts;
  if (!gst_base_parse_get_duration (parse, GST_FORMAT_TIME, &htime)) {
    GST_DEBUG_OBJECT (parse, "Unknown time duration, cannot bisect");
    return GST_FLOW_ERROR;
  }
  hpos = parse->priv->upstream_size;

  GST_DEBUG_OBJECT (parse,
      "Bisection initial bounds: bytes %" G_GINT64_FORMAT " %" G_GINT64_FORMAT
      ", times %" GST_TIME_FORMAT " %" GST_TIME_FORMAT, lpos, htime,
      GST_TIME_ARGS (ltime), GST_TIME_ARGS (htime));

  /* check preconditions are satisfied;
   * start and end are needed, except for special case where we scan for
   * last frame to determine duration */
  if (parse->priv->pad_mode != GST_PAD_MODE_PULL || !hpos ||
      !GST_CLOCK_TIME_IS_VALID (ltime) ||
      (!GST_CLOCK_TIME_IS_VALID (htime) && time != G_MAXINT64)) {
    return GST_FLOW_OK;
  }

  /* shortcut cases */
  if (time < ltime) {
    goto exit;
  } else if (time < ltime + tolerance) {
    *_offset = lpos;
    *_time = ltime;
    goto exit;
  } else if (time >= htime) {
    *_offset = hpos;
    *_time = htime;
    goto exit;
  }

  while (htime > ltime && cont) {
    GST_LOG_OBJECT (parse,
        "lpos: %" G_GUINT64_FORMAT ", ltime: %" GST_TIME_FORMAT, lpos,
        GST_TIME_ARGS (ltime));
    GST_LOG_OBJECT (parse,
        "hpos: %" G_GUINT64_FORMAT ", htime: %" GST_TIME_FORMAT, hpos,
        GST_TIME_ARGS (htime));
    if (G_UNLIKELY (time == G_MAXINT64)) {
      newpos = hpos;
    } else if (G_LIKELY (hpos > lpos)) {
      newpos =
          gst_util_uint64_scale (hpos - lpos, time - ltime, htime - ltime) +
          lpos - chunk;
    } else {
      /* should mean lpos == hpos, since lpos <= hpos is invariant */
      newpos = lpos;
      /* we check this case once, but not forever, so break loop */
      cont = FALSE;
    }

    /* ensure */
    newpos = CLAMP (newpos, lpos, hpos);
    GST_LOG_OBJECT (parse,
        "estimated _offset for %" GST_TIME_FORMAT ": %" G_GINT64_FORMAT,
        GST_TIME_ARGS (time), newpos);

    ret = gst_base_parse_find_frame (parse, &newpos, &newtime, &dur);
    if (ret == GST_FLOW_EOS) {
      /* heuristic HACK */
      hpos = MAX (lpos, hpos - chunk);
      continue;
    } else if (ret != GST_FLOW_OK) {
      goto exit;
    }

    if (newtime == -1 || newpos == -1) {
      GST_DEBUG_OBJECT (parse, "subclass did not provide metadata; aborting");
      break;
    }

    if (G_UNLIKELY (time == G_MAXINT64)) {
      *_offset = newpos;
      *_time = newtime;
      if (GST_CLOCK_TIME_IS_VALID (dur))
        *_time += dur;
      break;
    } else if (newtime > time) {
      /* overshoot */
      hpos = (newpos >= hpos) ? MAX (lpos, hpos - chunk) : MAX (lpos, newpos);
      htime = newtime;
    } else if (newtime + tolerance > time) {
      /* close enough undershoot */
      *_offset = newpos;
      *_time = newtime;
      break;
    } else if (newtime < ltime) {
      /* so a position beyond lpos resulted in earlier time than ltime ... */
      GST_DEBUG_OBJECT (parse, "non-ascending time; aborting");
      break;
    } else {
      /* undershoot too far */
      newpos += newpos == lpos ? chunk : 0;
      lpos = CLAMP (newpos, lpos, hpos);
      ltime = newtime;
    }
  }

exit:
  GST_LOG_OBJECT (parse, "return offset %" G_GINT64_FORMAT ", time %"
      GST_TIME_FORMAT, *_offset, GST_TIME_ARGS (*_time));
  return ret;
}

static gint64
gst_base_parse_find_offset (GstBaseParse * parse, GstClockTime time,
    gboolean before, GstClockTime * _ts)
{
  gint64 bytes = 0, ts = 0;
  GstIndexEntry *entry = NULL;

  if (time == GST_CLOCK_TIME_NONE) {
    ts = time;
    bytes = -1;
    goto exit;
  }

  GST_BASE_PARSE_INDEX_LOCK (parse);
  if (parse->priv->index) {
    /* Let's check if we have an index entry for that time */
    entry = gst_index_get_assoc_entry (parse->priv->index,
        parse->priv->index_id,
        before ? GST_INDEX_LOOKUP_BEFORE : GST_INDEX_LOOKUP_AFTER,
        GST_INDEX_ASSOCIATION_FLAG_KEY_UNIT, GST_FORMAT_TIME, time);
  }

  if (entry) {
    gst_index_entry_assoc_map (entry, GST_FORMAT_BYTES, &bytes);
    gst_index_entry_assoc_map (entry, GST_FORMAT_TIME, &ts);

    GST_DEBUG_OBJECT (parse, "found index entry for %" GST_TIME_FORMAT
        " at %" GST_TIME_FORMAT ", offset %" G_GINT64_FORMAT,
        GST_TIME_ARGS (time), GST_TIME_ARGS (ts), bytes);
  } else {
    GST_DEBUG_OBJECT (parse, "no index entry found for %" GST_TIME_FORMAT,
        GST_TIME_ARGS (time));
    if (!before) {
      bytes = -1;
      ts = GST_CLOCK_TIME_NONE;
    }
  }
  GST_BASE_PARSE_INDEX_UNLOCK (parse);

exit:
  if (_ts)
    *_ts = ts;

  return bytes;
}

/* returns TRUE if seek succeeded */
static gboolean
gst_base_parse_handle_seek (GstBaseParse * parse, GstEvent * event)
{
  gdouble rate;
  GstFormat format;
  GstSeekFlags flags;
  GstSeekType cur_type = GST_SEEK_TYPE_NONE, stop_type;
  gboolean flush, update, res = TRUE, accurate;
  gint64 cur, stop, seekpos, seekstop;
  GstSegment seeksegment = { 0, };
  GstClockTime start_ts;

  gst_event_parse_seek (event, &rate, &format, &flags,
      &cur_type, &cur, &stop_type, &stop);

  GST_DEBUG_OBJECT (parse, "seek to format %s, rate %f, "
      "start type %d at %" GST_TIME_FORMAT ", end type %d at %"
      GST_TIME_FORMAT, gst_format_get_name (format), rate,
      cur_type, GST_TIME_ARGS (cur), stop_type, GST_TIME_ARGS (stop));

  /* no negative rates in push mode */
  if (rate < 0.0 && parse->priv->pad_mode == GST_PAD_MODE_PUSH)
    goto negative_rate;

  if (cur_type != GST_SEEK_TYPE_SET ||
      (stop_type != GST_SEEK_TYPE_SET && stop_type != GST_SEEK_TYPE_NONE))
    goto wrong_type;

  /* For any format other than TIME, see if upstream handles
   * it directly or fail. For TIME, try upstream, but do it ourselves if
   * it fails upstream */
  res = gst_pad_push_event (parse->sinkpad, event);
  if (format != GST_FORMAT_TIME || res)
    goto done;

  /* get flush flag */
  flush = flags & GST_SEEK_FLAG_FLUSH;

  /* copy segment, we need this because we still need the old
   * segment when we close the current segment. */
  gst_segment_copy_into (&parse->segment, &seeksegment);

  GST_DEBUG_OBJECT (parse, "configuring seek");
  gst_segment_do_seek (&seeksegment, rate, format, flags,
      cur_type, cur, stop_type, stop, &update);

  /* accurate seeking implies seek tables are used to obtain position,
   * and the requested segment is maintained exactly, not adjusted any way */
  accurate = flags & GST_SEEK_FLAG_ACCURATE;

  /* maybe we can be accurate for (almost) free */
  gst_base_parse_find_offset (parse, seeksegment.position, TRUE, &start_ts);
  if (seeksegment.position <= start_ts + TARGET_DIFFERENCE) {
    GST_DEBUG_OBJECT (parse, "accurate seek possible");
    accurate = TRUE;
  }
  if (accurate) {
    GstClockTime startpos = seeksegment.position;

    /* accurate requested, so ... seek a bit before target */
    if (startpos < parse->priv->lead_in_ts)
      startpos = 0;
    else
      startpos -= parse->priv->lead_in_ts;
    seekpos = gst_base_parse_find_offset (parse, startpos, TRUE, &start_ts);
    seekstop = gst_base_parse_find_offset (parse, seeksegment.stop, FALSE,
        NULL);
  } else {
    start_ts = seeksegment.position;
    if (!gst_pad_query_convert (parse->srcpad, format, seeksegment.position,
            GST_FORMAT_BYTES, &seekpos))
      goto convert_failed;
    if (!gst_pad_query_convert (parse->srcpad, format, seeksegment.stop,
            GST_FORMAT_BYTES, &seekstop))
      goto convert_failed;
  }

  GST_DEBUG_OBJECT (parse,
      "seek position %" G_GINT64_FORMAT " in bytes: %" G_GINT64_FORMAT,
      start_ts, seekpos);
  GST_DEBUG_OBJECT (parse,
      "seek stop %" G_GINT64_FORMAT " in bytes: %" G_GINT64_FORMAT,
      seeksegment.stop, seekstop);

  if (parse->priv->pad_mode == GST_PAD_MODE_PULL) {
    gint64 last_stop;

    GST_DEBUG_OBJECT (parse, "seek in PULL mode");

    if (flush) {
      if (parse->srcpad) {
        GST_DEBUG_OBJECT (parse, "sending flush start");
        gst_pad_push_event (parse->srcpad, gst_event_new_flush_start ());
        /* unlock upstream pull_range */
        gst_pad_push_event (parse->sinkpad, gst_event_new_flush_start ());
      }
    } else {
      gst_pad_pause_task (parse->sinkpad);
    }

    /* we should now be able to grab the streaming thread because we stopped it
     * with the above flush/pause code */
    GST_PAD_STREAM_LOCK (parse->sinkpad);

    /* save current position */
    last_stop = parse->segment.position;
    GST_DEBUG_OBJECT (parse, "stopped streaming at %" G_GINT64_FORMAT,
        last_stop);

    /* now commit to new position */

    /* prepare for streaming again */
    if (flush) {
      GST_DEBUG_OBJECT (parse, "sending flush stop");
      gst_pad_push_event (parse->srcpad, gst_event_new_flush_stop (TRUE));
      gst_pad_push_event (parse->sinkpad, gst_event_new_flush_stop (TRUE));
      gst_base_parse_clear_queues (parse);
    } else {
      /* keep track of our position */
      seeksegment.base = gst_segment_to_running_time (&seeksegment,
          seeksegment.format, parse->segment.position);
    }

    memcpy (&parse->segment, &seeksegment, sizeof (GstSegment));

    /* store the newsegment event so it can be sent from the streaming thread. */
<<<<<<< HEAD
    if (parse->priv->pending_segment)
      gst_event_unref (parse->priv->pending_segment);

    /* This will be sent later in _loop() */
    parse->priv->pending_segment = gst_event_new_segment (&parse->segment);
=======
    parse->priv->pending_segment = TRUE;
    parse->priv->pending_events = g_list_append (parse->priv->pending_events,
        gst_event_new_new_segment (FALSE, parse->segment.rate,
            parse->segment.format, parse->segment.start,
            parse->segment.stop, parse->segment.start));
>>>>>>> ed7f4802

    GST_DEBUG_OBJECT (parse, "Created newseg format %d, "
        "start = %" GST_TIME_FORMAT ", stop = %" GST_TIME_FORMAT
        ", pos = %" GST_TIME_FORMAT, format,
        GST_TIME_ARGS (parse->segment.start),
        GST_TIME_ARGS (parse->segment.stop),
        GST_TIME_ARGS (parse->segment.start));

    /* one last chance in pull mode to stay accurate;
     * maybe scan and subclass can find where to go */
    if (!accurate) {
      gint64 scanpos;
      GstClockTime ts = seeksegment.position;

      gst_base_parse_locate_time (parse, &ts, &scanpos);
      if (scanpos >= 0) {
        accurate = TRUE;
        seekpos = scanpos;
        /* running collected index now consists of several intervals,
         * so optimized check no longer possible */
        parse->priv->index_last_valid = FALSE;
        parse->priv->index_last_offset = 0;
        parse->priv->index_last_ts = 0;
      }
    }

    /* mark discont if we are going to stream from another position. */
    if (seekpos != parse->priv->offset) {
      GST_DEBUG_OBJECT (parse,
          "mark DISCONT, we did a seek to another position");
      parse->priv->offset = seekpos;
      parse->priv->last_offset = seekpos;
      parse->priv->seen_keyframe = FALSE;
      parse->priv->discont = TRUE;
      parse->priv->next_ts = start_ts;
      parse->priv->last_ts = GST_CLOCK_TIME_NONE;
      parse->priv->sync_offset = seekpos;
      parse->priv->exact_position = accurate;
    }

    /* Start streaming thread if paused */
    gst_pad_start_task (parse->sinkpad,
        (GstTaskFunction) gst_base_parse_loop, parse->sinkpad);

    GST_PAD_STREAM_UNLOCK (parse->sinkpad);

    /* handled seek */
    res = TRUE;
  } else {
    GstEvent *new_event;
    GstBaseParseSeek *seek;
    GstSeekFlags flags = (flush ? GST_SEEK_FLAG_FLUSH : GST_SEEK_FLAG_NONE);

    /* The only thing we need to do in PUSH-mode is to send the
       seek event (in bytes) to upstream. Segment / flush handling happens
       in corresponding src event handlers */
    GST_DEBUG_OBJECT (parse, "seek in PUSH mode");
    if (seekstop >= 0 && seekstop <= seekpos)
      seekstop = seekpos;
    new_event = gst_event_new_seek (rate, GST_FORMAT_BYTES, flags,
        GST_SEEK_TYPE_SET, seekpos, stop_type, seekstop);

    /* store segment info so its precise details can be reconstructed when
     * receiving newsegment;
     * this matters for all details when accurate seeking,
     * is most useful to preserve NONE stop time otherwise */
    seek = g_new0 (GstBaseParseSeek, 1);
    seek->segment = seeksegment;
    seek->accurate = accurate;
    seek->offset = seekpos;
    seek->start_ts = start_ts;
    GST_OBJECT_LOCK (parse);
    /* less optimal, but preserves order */
    parse->priv->pending_seeks =
        g_slist_append (parse->priv->pending_seeks, seek);
    GST_OBJECT_UNLOCK (parse);

    res = gst_pad_push_event (parse->sinkpad, new_event);

    if (!res) {
      GST_OBJECT_LOCK (parse);
      parse->priv->pending_seeks =
          g_slist_remove (parse->priv->pending_seeks, seek);
      GST_OBJECT_UNLOCK (parse);
      g_free (seek);
    }
  }

done:
  return res;

  /* ERRORS */
negative_rate:
  {
    GST_DEBUG_OBJECT (parse, "negative playback rates delegated upstream.");
    res = FALSE;
    goto done;
  }
wrong_type:
  {
    GST_DEBUG_OBJECT (parse, "unsupported seek type.");
    res = FALSE;
    goto done;
  }
convert_failed:
  {
    GST_DEBUG_OBJECT (parse, "conversion TIME to BYTES failed.");
    res = FALSE;
    goto done;
  }
}

/* Checks if bitrates are available from upstream tags so that we don't
 * override them later
 */
static void
gst_base_parse_handle_tag (GstBaseParse * parse, GstEvent * event)
{
  GstTagList *taglist = NULL;
  guint tmp;

  gst_event_parse_tag (event, &taglist);

  if (gst_tag_list_get_uint (taglist, GST_TAG_MINIMUM_BITRATE, &tmp)) {
    GST_DEBUG_OBJECT (parse, "upstream min bitrate %d", tmp);
    parse->priv->post_min_bitrate = FALSE;
  }
  if (gst_tag_list_get_uint (taglist, GST_TAG_BITRATE, &tmp)) {
    GST_DEBUG_OBJECT (parse, "upstream avg bitrate %d", tmp);
    parse->priv->post_avg_bitrate = FALSE;
  }
  if (gst_tag_list_get_uint (taglist, GST_TAG_MAXIMUM_BITRATE, &tmp)) {
    GST_DEBUG_OBJECT (parse, "upstream max bitrate %d", tmp);
    parse->priv->post_max_bitrate = FALSE;
  }
}

#if 0
static void
gst_base_parse_set_index (GstElement * element, GstIndex * index)
{
  GstBaseParse *parse = GST_BASE_PARSE (element);

  GST_BASE_PARSE_INDEX_LOCK (parse);
  if (parse->priv->index)
    gst_object_unref (parse->priv->index);
  if (index) {
    parse->priv->index = gst_object_ref (index);
    gst_index_get_writer_id (index, GST_OBJECT_CAST (element),
        &parse->priv->index_id);
    parse->priv->own_index = FALSE;
  } else {
    parse->priv->index = NULL;
  }
  GST_BASE_PARSE_INDEX_UNLOCK (parse);
}

static GstIndex *
gst_base_parse_get_index (GstElement * element)
{
  GstBaseParse *parse = GST_BASE_PARSE (element);
  GstIndex *result = NULL;

  GST_BASE_PARSE_INDEX_LOCK (parse);
  if (parse->priv->index)
    result = gst_object_ref (parse->priv->index);
  GST_BASE_PARSE_INDEX_UNLOCK (parse);

  return result;
}
#endif

static GstStateChangeReturn
gst_base_parse_change_state (GstElement * element, GstStateChange transition)
{
  GstBaseParse *parse;
  GstStateChangeReturn result;

  parse = GST_BASE_PARSE (element);

  switch (transition) {
    case GST_STATE_CHANGE_READY_TO_PAUSED:
      /* If this is our own index destroy it as the
       * old entries might be wrong for the new stream */
      GST_BASE_PARSE_INDEX_LOCK (parse);
      if (parse->priv->own_index) {
        gst_object_unref (parse->priv->index);
        parse->priv->index = NULL;
        parse->priv->own_index = FALSE;
      }

      /* If no index was created, generate one */
      if (G_UNLIKELY (!parse->priv->index)) {
        GST_DEBUG_OBJECT (parse, "no index provided creating our own");

        parse->priv->index = g_object_new (gst_mem_index_get_type (), NULL);
        gst_index_get_writer_id (parse->priv->index, GST_OBJECT (parse),
            &parse->priv->index_id);
        parse->priv->own_index = TRUE;
      }
      GST_BASE_PARSE_INDEX_UNLOCK (parse);
      break;
    default:
      break;
  }

  result = GST_ELEMENT_CLASS (parent_class)->change_state (element, transition);

  switch (transition) {
    case GST_STATE_CHANGE_PAUSED_TO_READY:
      gst_base_parse_reset (parse);
      break;
    default:
      break;
  }

  return result;
}<|MERGE_RESOLUTION|>--- conflicted
+++ resolved
@@ -321,8 +321,7 @@
   /* Pending serialized events */
   GList *pending_events;
   /* Newsegment event to be sent after SEEK */
-<<<<<<< HEAD
-  GstEvent *pending_segment;
+  gboolean pending_segment;
 
   /* offset of last parsed frame/data */
   gint64 prev_offset;
@@ -332,14 +331,6 @@
   gboolean scanning;
   /* ... and resulting frame, if any */
   GstBaseParseFrame *scanned_frame;
-=======
-  gboolean pending_segment;
-  /* Segment event that closes the running segment prior to SEEK */
-  GstEvent *close_segment;
-
-  /* push mode helper frame */
-  GstBaseParseFrame frame;
->>>>>>> ed7f4802
 
   /* TRUE if we're still detecting the format, i.e.
    * if ::detect() is still called for future buffers */
@@ -496,16 +487,6 @@
   GstEvent **p_ev;
 
   g_object_unref (parse->priv->adapter);
-
-<<<<<<< HEAD
-  if (parse->priv->pending_segment) {
-    p_ev = &parse->priv->pending_segment;
-=======
-  if (parse->priv->close_segment) {
-    p_ev = &parse->priv->close_segment;
->>>>>>> ed7f4802
-    gst_event_replace (p_ev, NULL);
-  }
 
   if (parse->priv->cache) {
     gst_buffer_unref (parse->priv->cache);
@@ -889,18 +870,11 @@
   GST_DEBUG_OBJECT (parse, "handling event %d, %s", GST_EVENT_TYPE (event),
       GST_EVENT_TYPE_NAME (event));
 
-<<<<<<< HEAD
-  /* Cache all events except EOS, SEGMENT and FLUSH_STOP if we have a
-   * pending segment */
-  if (parse->priv->pending_segment && GST_EVENT_TYPE (event) != GST_EVENT_EOS
-      && GST_EVENT_TYPE (event) != GST_EVENT_SEGMENT
-=======
-  /* Cache all serialized events except EOS, NEWSEGMENT and FLUSH_STOP if we have a
+  /* Cache all serialized events except EOS, SEGMENT and FLUSH_STOP if we have a
    * pending segment */
   if (parse->priv->pending_segment && GST_EVENT_IS_SERIALIZED (event)
       && GST_EVENT_TYPE (event) != GST_EVENT_EOS
-      && GST_EVENT_TYPE (event) != GST_EVENT_NEWSEGMENT
->>>>>>> ed7f4802
+      && GST_EVENT_TYPE (event) != GST_EVENT_SEGMENT
       && GST_EVENT_TYPE (event) != GST_EVENT_FLUSH_START
       && GST_EVENT_TYPE (event) != GST_EVENT_FLUSH_STOP
       && GST_EVENT_TYPE (event) != GST_EVENT_CAPS) {
@@ -946,12 +920,7 @@
 static gboolean
 gst_base_parse_sink_eventfunc (GstBaseParse * parse, GstEvent * event)
 {
-<<<<<<< HEAD
   gboolean ret;
-  GstEvent **eventp;
-=======
-  gboolean handled = FALSE;
->>>>>>> ed7f4802
 
   switch (GST_EVENT_TYPE (event)) {
     case GST_EVENT_CAPS:
@@ -1073,17 +1042,10 @@
       /* save the segment for later, right before we push a new buffer so that
        * the caps are fixed and the next linked element can receive
        * the segment. */
-<<<<<<< HEAD
-      eventp = &parse->priv->pending_segment;
-      gst_event_replace (eventp, event);
-      gst_event_unref (event);
-      ret = TRUE;
-=======
       parse->priv->pending_events =
           g_list_append (parse->priv->pending_events, event);
       parse->priv->pending_segment = TRUE;
-      handled = TRUE;
->>>>>>> ed7f4802
+      ret = TRUE;
 
       /* but finish the current segment */
       GST_DEBUG_OBJECT (parse, "draining current segment");
@@ -2049,28 +2011,8 @@
   if (!parse->priv->passthrough && parse->segment.rate > 0.0 &&
       (parse->priv->pad_mode == GST_PAD_MODE_PULL ||
           parse->priv->upstream_seekable)) {
-<<<<<<< HEAD
-    /* segment times are typically estimates,
-     * actual frame data might lead subclass to different timestamps,
-     * so override segment start from what is supplied there */
-    if (G_UNLIKELY (parse->priv->pending_segment && !parse->priv->exact_position
-            && GST_CLOCK_TIME_IS_VALID (last_start))) {
-      gst_event_unref (parse->priv->pending_segment);
-      parse->segment.start =
-          MIN ((guint64) last_start, (guint64) parse->segment.stop);
-
-      GST_DEBUG_OBJECT (parse,
-          "adjusting pending segment start to %" GST_TIME_FORMAT,
-          GST_TIME_ARGS (parse->segment.start));
-
-      parse->priv->pending_segment = gst_event_new_segment (&parse->segment);
-    }
-    /* handle gaps, e.g. non-zero start-time, in as much not handled by above */
+    /* handle gaps */
     if (GST_CLOCK_TIME_IS_VALID (parse->segment.position) &&
-=======
-    /* handle gaps */
-    if (GST_CLOCK_TIME_IS_VALID (parse->segment.last_stop) &&
->>>>>>> ed7f4802
         GST_CLOCK_TIME_IS_VALID (last_start)) {
       GstClockTimeDiff diff;
 
@@ -2090,62 +2032,15 @@
             GST_TIME_ARGS (parse->segment.position),
             GST_TIME_ARGS (last_start));
 
-<<<<<<< HEAD
-        if (G_UNLIKELY (parse->priv->pending_segment)) {
-          gst_event_unref (parse->priv->pending_segment);
-          parse->segment.start = last_start;
-          parse->segment.time = last_start;
-          parse->priv->pending_segment =
-              gst_event_new_segment (&parse->segment);
-        } else {
-          /* skip gap FIXME */
-          gst_pad_push_event (parse->srcpad,
-              gst_event_new_segment (&parse->segment));
-        }
+        /* skip gap FIXME */
+        gst_pad_push_event (parse->srcpad,
+            gst_event_new_segment (&parse->segment));
+
         parse->segment.position = last_start;
       }
     }
   }
 
-  if (G_UNLIKELY (parse->priv->pending_segment)) {
-    GstEvent *pending_segment;
-
-    pending_segment = parse->priv->pending_segment;
-    parse->priv->pending_segment = NULL;
-
-    GST_DEBUG_OBJECT (parse, "%s push pending segment",
-        parse->priv->pad_mode == GST_PAD_MODE_PULL ? "loop" : "chain");
-    gst_pad_push_event (parse->srcpad, pending_segment);
-
-    /* have caps; check identity */
-    gst_base_parse_check_media (parse);
-  }
-
-=======
-        /* send newsegment events such that the gap is not accounted in
-         * accum time, hence running_time */
-        /* close ahead of gap */
-        gst_pad_push_event (parse->srcpad,
-            gst_event_new_new_segment (TRUE, parse->segment.rate,
-                parse->segment.format, parse->segment.last_stop,
-                parse->segment.last_stop, parse->segment.last_stop));
-        /* skip gap */
-        gst_pad_push_event (parse->srcpad,
-            gst_event_new_new_segment (FALSE, parse->segment.rate,
-                parse->segment.format, last_start,
-                parse->segment.stop, last_start));
-
-        /* align segment view with downstream,
-         * prevents double-counting accum when closing segment */
-        gst_segment_set_newsegment (&parse->segment, FALSE,
-            parse->segment.rate, parse->segment.format, last_start,
-            parse->segment.stop, last_start);
-        parse->segment.last_stop = last_start;
-      }
-    }
-  }
-
->>>>>>> ed7f4802
   /* update bitrates and optionally post corresponding tags
    * (following newsegment) */
   gst_base_parse_update_bitrates (parse, frame);
@@ -3168,7 +3063,10 @@
   switch (mode) {
     case GST_PAD_MODE_PULL:
       if (active) {
-        parse->priv->pending_segment = gst_event_new_segment (&parse->segment);
+        parse->priv->pending_events =
+            g_list_append (parse->priv->pending_events,
+            gst_event_new_segment (&parse->segment));
+        parse->priv->pending_segment = TRUE;
         result = TRUE;
       } else {
         result = gst_pad_stop_task (pad);
@@ -3185,43 +3083,11 @@
 
   return result;
 
-<<<<<<< HEAD
   /* ERRORS */
 activate_failed:
   {
     GST_DEBUG_OBJECT (parse, "activate failed");
     return FALSE;
-=======
-static gboolean
-gst_base_parse_sink_activate_pull (GstPad * sinkpad, gboolean active)
-{
-  gboolean result = FALSE;
-  GstBaseParse *parse;
-
-  parse = GST_BASE_PARSE (gst_pad_get_parent (sinkpad));
-
-  GST_DEBUG_OBJECT (parse, "activate pull %d", active);
-
-  result = gst_base_parse_activate (parse, active);
-
-  if (result) {
-    if (active) {
-      GstEvent *event;
-
-      event = gst_event_new_new_segment (FALSE,
-          parse->segment.rate, parse->segment.format,
-          parse->segment.start, parse->segment.stop, parse->segment.last_stop);
-      parse->priv->pending_events =
-          g_list_append (parse->priv->pending_events, event);
-      parse->priv->pending_segment = TRUE;
-
-      result &=
-          gst_pad_start_task (sinkpad, (GstTaskFunction) gst_base_parse_loop,
-          sinkpad);
-    } else {
-      result &= gst_pad_stop_task (sinkpad);
-    }
->>>>>>> ed7f4802
   }
 }
 
@@ -4022,19 +3888,11 @@
     memcpy (&parse->segment, &seeksegment, sizeof (GstSegment));
 
     /* store the newsegment event so it can be sent from the streaming thread. */
-<<<<<<< HEAD
-    if (parse->priv->pending_segment)
-      gst_event_unref (parse->priv->pending_segment);
-
     /* This will be sent later in _loop() */
-    parse->priv->pending_segment = gst_event_new_segment (&parse->segment);
-=======
     parse->priv->pending_segment = TRUE;
-    parse->priv->pending_events = g_list_append (parse->priv->pending_events,
-        gst_event_new_new_segment (FALSE, parse->segment.rate,
-            parse->segment.format, parse->segment.start,
-            parse->segment.stop, parse->segment.start));
->>>>>>> ed7f4802
+    parse->priv->pending_events =
+        g_list_append (parse->priv->pending_events,
+        gst_event_new_segment (&parse->segment));
 
     GST_DEBUG_OBJECT (parse, "Created newseg format %d, "
         "start = %" GST_TIME_FORMAT ", stop = %" GST_TIME_FORMAT
