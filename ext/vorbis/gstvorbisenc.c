--- conflicted
+++ resolved
@@ -102,7 +102,8 @@
     GstAudioInfo * info);
 static GstFlowReturn gst_vorbis_enc_handle_frame (GstAudioEncoder * enc,
     GstBuffer * in_buf);
-static GstCaps *gst_vorbis_enc_getcaps (GstAudioEncoder * enc);
+static GstCaps *gst_vorbis_enc_getcaps (GstAudioEncoder * enc,
+    GstCaps * filter);
 static gboolean gst_vorbis_enc_sink_event (GstAudioEncoder * enc,
     GstEvent * event);
 
@@ -113,64 +114,25 @@
     GValue * value, GParamSpec * pspec);
 static void gst_vorbis_enc_set_property (GObject * object, guint prop_id,
     const GValue * value, GParamSpec * pspec);
-static void gst_vorbis_enc_add_interfaces (GType vorbisenc_type);
-
-<<<<<<< HEAD
+
 #define gst_vorbis_enc_parent_class parent_class
 G_DEFINE_TYPE_WITH_CODE (GstVorbisEnc, gst_vorbis_enc,
-    GST_TYPE_ELEMENT, gst_vorbis_enc_add_interfaces (g_define_type_id));
-=======
-GST_BOILERPLATE_FULL (GstVorbisEnc, gst_vorbis_enc, GstAudioEncoder,
-    GST_TYPE_AUDIO_ENCODER, gst_vorbis_enc_add_interfaces);
->>>>>>> f63f0948
+    GST_TYPE_AUDIO_ENCODER, G_IMPLEMENT_INTERFACE (GST_TYPE_TAG_SETTER, NULL));
 
 static void
-gst_vorbis_enc_add_interfaces (GType vorbisenc_type)
-{
-  static const GInterfaceInfo tag_setter_info = { NULL, NULL, NULL };
-
-  g_type_add_interface_static (vorbisenc_type, GST_TYPE_TAG_SETTER,
-      &tag_setter_info);
-}
-
-static void
-<<<<<<< HEAD
-=======
-gst_vorbis_enc_base_init (gpointer g_class)
-{
-  GstElementClass *element_class = GST_ELEMENT_CLASS (g_class);
-
-  gst_element_class_add_pad_template (element_class,
-      gst_static_pad_template_get (&vorbis_enc_src_factory));
-  gst_element_class_add_pad_template (element_class,
-      gst_static_pad_template_get (&vorbis_enc_sink_factory));
-
-  gst_element_class_set_details_simple (element_class,
-      "Vorbis audio encoder", "Codec/Encoder/Audio",
-      "Encodes audio in Vorbis format",
-      "Monty <monty@xiph.org>, " "Wim Taymans <wim@fluendo.com>");
-}
-
-static void
->>>>>>> f63f0948
 gst_vorbis_enc_class_init (GstVorbisEncClass * klass)
 {
   GObjectClass *gobject_class;
+  GstElementClass *gstelement_class;
   GstAudioEncoderClass *base_class;
 
   gobject_class = (GObjectClass *) klass;
+  gstelement_class = (GstElementClass *) klass;
   base_class = (GstAudioEncoderClass *) (klass);
 
   gobject_class->set_property = gst_vorbis_enc_set_property;
   gobject_class->get_property = gst_vorbis_enc_get_property;
   gobject_class->dispose = gst_vorbis_enc_dispose;
-
-  base_class->start = GST_DEBUG_FUNCPTR (gst_vorbis_enc_start);
-  base_class->stop = GST_DEBUG_FUNCPTR (gst_vorbis_enc_stop);
-  base_class->set_format = GST_DEBUG_FUNCPTR (gst_vorbis_enc_set_format);
-  base_class->handle_frame = GST_DEBUG_FUNCPTR (gst_vorbis_enc_handle_frame);
-  base_class->getcaps = GST_DEBUG_FUNCPTR (gst_vorbis_enc_getcaps);
-  base_class->event = GST_DEBUG_FUNCPTR (gst_vorbis_enc_sink_event);
 
   g_object_class_install_property (G_OBJECT_CLASS (klass), ARG_MAX_BITRATE,
       g_param_spec_int ("max-bitrate", "Maximum Bitrate",
@@ -202,10 +164,27 @@
       g_param_spec_string ("last-message", "last-message",
           "The last status message", NULL,
           G_PARAM_READABLE | G_PARAM_STATIC_STRINGS));
+
+  gst_element_class_add_pad_template (gstelement_class,
+      gst_static_pad_template_get (&vorbis_enc_src_factory));
+  gst_element_class_add_pad_template (gstelement_class,
+      gst_static_pad_template_get (&vorbis_enc_sink_factory));
+
+  gst_element_class_set_details_simple (gstelement_class,
+      "Vorbis audio encoder", "Codec/Encoder/Audio",
+      "Encodes audio in Vorbis format",
+      "Monty <monty@xiph.org>, " "Wim Taymans <wim@fluendo.com>");
+
+  base_class->start = GST_DEBUG_FUNCPTR (gst_vorbis_enc_start);
+  base_class->stop = GST_DEBUG_FUNCPTR (gst_vorbis_enc_stop);
+  base_class->set_format = GST_DEBUG_FUNCPTR (gst_vorbis_enc_set_format);
+  base_class->handle_frame = GST_DEBUG_FUNCPTR (gst_vorbis_enc_handle_frame);
+  base_class->getcaps = GST_DEBUG_FUNCPTR (gst_vorbis_enc_getcaps);
+  base_class->event = GST_DEBUG_FUNCPTR (gst_vorbis_enc_sink_event);
 }
 
 static void
-gst_vorbis_enc_init (GstVorbisEnc * vorbisenc, GstVorbisEncClass * klass)
+gst_vorbis_enc_init (GstVorbisEnc * vorbisenc)
 {
   GstAudioEncoder *enc = GST_AUDIO_ENCODER (vorbisenc);
 
@@ -220,23 +199,9 @@
   vorbisenc->quality_set = FALSE;
   vorbisenc->last_message = NULL;
 
-<<<<<<< HEAD
-  gst_element_class_add_pad_template (gstelement_class,
-      gst_static_pad_template_get (&vorbis_enc_src_factory));
-  gst_element_class_add_pad_template (gstelement_class,
-      gst_static_pad_template_get (&vorbis_enc_sink_factory));
-  gst_element_class_set_details_simple (gstelement_class,
-      "Vorbis audio encoder", "Codec/Encoder/Audio",
-      "Encodes audio in Vorbis format",
-      "Monty <monty@xiph.org>, " "Wim Taymans <wim@fluendo.com>");
-
-  gstelement_class->change_state =
-      GST_DEBUG_FUNCPTR (gst_vorbis_enc_change_state);
-=======
   /* arrange granulepos marking (and required perfect ts) */
   gst_audio_encoder_set_mark_granule (enc, TRUE);
   gst_audio_encoder_set_perfect_timestamp (enc, TRUE);
->>>>>>> f63f0948
 }
 
 static void
@@ -329,161 +294,14 @@
 }
 
 static GstCaps *
-<<<<<<< HEAD
-gst_vorbis_enc_sink_getcaps (GstPad * pad, GstCaps * filter)
-=======
-gst_vorbis_enc_getcaps (GstAudioEncoder * enc)
->>>>>>> f63f0948
+gst_vorbis_enc_getcaps (GstAudioEncoder * enc, GstCaps * filter)
 {
   GstVorbisEnc *vorbisenc = GST_VORBISENC (enc);
 
   if (vorbisenc->sinkcaps == NULL)
     vorbisenc->sinkcaps = gst_vorbis_enc_generate_sink_caps ();
 
-<<<<<<< HEAD
-  if (filter)
-    return gst_caps_intersect_full (filter, vorbisenc->sinkcaps,
-        GST_CAPS_INTERSECT_FIRST);
-  else
-    return gst_caps_ref (vorbisenc->sinkcaps);
-}
-
-static gboolean
-gst_vorbis_enc_sink_setcaps (GstVorbisEnc * vorbisenc, GstCaps * caps)
-{
-  GstStructure *structure;
-
-  vorbisenc->setup = FALSE;
-
-  structure = gst_caps_get_structure (caps, 0);
-  gst_structure_get_int (structure, "channels", &vorbisenc->channels);
-  gst_structure_get_int (structure, "rate", &vorbisenc->frequency);
-
-  gst_vorbis_enc_setup (vorbisenc);
-
-  if (vorbisenc->setup)
-    return TRUE;
-
-  return FALSE;
-}
-
-static gboolean
-gst_vorbis_enc_convert_src (GstPad * pad, GstFormat src_format,
-    gint64 src_value, GstFormat dest_format, gint64 * dest_value)
-{
-  gboolean res = TRUE;
-  GstVorbisEnc *vorbisenc;
-  gint64 avg;
-
-  vorbisenc = GST_VORBISENC (gst_pad_get_parent (pad));
-
-  if (vorbisenc->samples_in == 0 ||
-      vorbisenc->bytes_out == 0 || vorbisenc->frequency == 0) {
-    gst_object_unref (vorbisenc);
-    return FALSE;
-  }
-
-  avg = (vorbisenc->bytes_out * vorbisenc->frequency) / (vorbisenc->samples_in);
-
-  switch (src_format) {
-    case GST_FORMAT_BYTES:
-      switch (dest_format) {
-        case GST_FORMAT_TIME:
-          *dest_value = gst_util_uint64_scale_int (src_value, GST_SECOND, avg);
-          break;
-        default:
-          res = FALSE;
-      }
-      break;
-    case GST_FORMAT_TIME:
-      switch (dest_format) {
-        case GST_FORMAT_BYTES:
-          *dest_value = gst_util_uint64_scale_int (src_value, avg, GST_SECOND);
-          break;
-        default:
-          res = FALSE;
-      }
-      break;
-    default:
-      res = FALSE;
-  }
-  gst_object_unref (vorbisenc);
-  return res;
-}
-
-static gboolean
-gst_vorbis_enc_convert_sink (GstPad * pad, GstFormat src_format,
-    gint64 src_value, GstFormat * dest_format, gint64 * dest_value)
-{
-  gboolean res = TRUE;
-  guint scale = 1;
-  gint bytes_per_sample;
-  GstVorbisEnc *vorbisenc;
-
-  vorbisenc = GST_VORBISENC (gst_pad_get_parent (pad));
-
-  bytes_per_sample = vorbisenc->channels * 2;
-
-  switch (src_format) {
-    case GST_FORMAT_BYTES:
-      switch (*dest_format) {
-        case GST_FORMAT_DEFAULT:
-          if (bytes_per_sample == 0)
-            return FALSE;
-          *dest_value = src_value / bytes_per_sample;
-          break;
-        case GST_FORMAT_TIME:
-        {
-          gint byterate = bytes_per_sample * vorbisenc->frequency;
-
-          if (byterate == 0)
-            return FALSE;
-          *dest_value =
-              gst_util_uint64_scale_int (src_value, GST_SECOND, byterate);
-          break;
-        }
-        default:
-          res = FALSE;
-      }
-      break;
-    case GST_FORMAT_DEFAULT:
-      switch (*dest_format) {
-        case GST_FORMAT_BYTES:
-          *dest_value = src_value * bytes_per_sample;
-          break;
-        case GST_FORMAT_TIME:
-          if (vorbisenc->frequency == 0)
-            return FALSE;
-          *dest_value =
-              gst_util_uint64_scale_int (src_value, GST_SECOND,
-              vorbisenc->frequency);
-          break;
-        default:
-          res = FALSE;
-      }
-      break;
-    case GST_FORMAT_TIME:
-      switch (*dest_format) {
-        case GST_FORMAT_BYTES:
-          scale = bytes_per_sample;
-          /* fallthrough */
-        case GST_FORMAT_DEFAULT:
-          *dest_value =
-              gst_util_uint64_scale_int (src_value,
-              scale * vorbisenc->frequency, GST_SECOND);
-          break;
-        default:
-          res = FALSE;
-      }
-      break;
-    default:
-      res = FALSE;
-  }
-  gst_object_unref (vorbisenc);
-  return res;
-=======
   return gst_audio_encoder_proxy_getcaps (enc, vorbisenc->sinkcaps);
->>>>>>> f63f0948
 }
 
 static gint64
@@ -499,147 +317,15 @@
 gst_vorbis_enc_set_format (GstAudioEncoder * enc, GstAudioInfo * info)
 {
   GstVorbisEnc *vorbisenc;
-<<<<<<< HEAD
-  GstPad *peerpad;
-
-  vorbisenc = GST_VORBISENC (gst_pad_get_parent (pad));
-  peerpad = gst_pad_get_peer (vorbisenc->sinkpad);
-
-  switch (GST_QUERY_TYPE (query)) {
-    case GST_QUERY_POSITION:
-    {
-      GstFormat req_fmt;
-      gint64 pos, val;
-
-      gst_query_parse_position (query, &req_fmt, NULL);
-      if ((res = gst_pad_query_position (peerpad, req_fmt, &val))) {
-        gst_query_set_position (query, req_fmt, val);
-        break;
-      }
-
-      if (!(res = gst_pad_query_position (peerpad, GST_FORMAT_TIME, &pos)))
-        break;
-
-      if ((res =
-              gst_pad_query_convert (peerpad, GST_FORMAT_TIME, pos, req_fmt,
-                  &val))) {
-        gst_query_set_position (query, req_fmt, val);
-      }
-      break;
-    }
-    case GST_QUERY_DURATION:
-    {
-      GstFormat req_fmt;
-      gint64 dur, val;
-
-      gst_query_parse_duration (query, &req_fmt, NULL);
-      if ((res = gst_pad_query_duration (peerpad, req_fmt, &val))) {
-        gst_query_set_duration (query, req_fmt, val);
-        break;
-      }
-
-      if (!(res = gst_pad_query_duration (peerpad, GST_FORMAT_TIME, &dur)))
-        break;
-
-      if ((res =
-              gst_pad_query_convert (peerpad, GST_FORMAT_TIME, dur, req_fmt,
-                  &val))) {
-        gst_query_set_duration (query, req_fmt, val);
-      }
-      break;
-    }
-    case GST_QUERY_CONVERT:
-    {
-      GstFormat src_fmt, dest_fmt;
-      gint64 src_val, dest_val;
-
-      gst_query_parse_convert (query, &src_fmt, &src_val, &dest_fmt, &dest_val);
-      if (!(res =
-              gst_vorbis_enc_convert_src (pad, src_fmt, src_val, dest_fmt,
-                  &dest_val)))
-        goto error;
-      gst_query_set_convert (query, src_fmt, src_val, dest_fmt, dest_val);
-      break;
-    }
-    case GST_QUERY_LATENCY:
-    {
-      gboolean live;
-      GstClockTime min_latency, max_latency;
-      gint64 latency;
-
-      if ((res = gst_pad_query (peerpad, query))) {
-        gst_query_parse_latency (query, &live, &min_latency, &max_latency);
-
-        latency = gst_vorbis_enc_get_latency (vorbisenc);
-
-        /* add our latency */
-        min_latency += latency;
-        if (max_latency != -1)
-          max_latency += latency;
-=======
->>>>>>> f63f0948
 
   vorbisenc = GST_VORBISENC (enc);
 
   vorbisenc->channels = GST_AUDIO_INFO_CHANNELS (info);
   vorbisenc->frequency = GST_AUDIO_INFO_RATE (info);
 
-<<<<<<< HEAD
-static gboolean
-gst_vorbis_enc_sink_query (GstPad * pad, GstQuery * query)
-{
-  gboolean res = TRUE;
-
-  switch (GST_QUERY_TYPE (query)) {
-    case GST_QUERY_CONVERT:
-    {
-      GstFormat src_fmt, dest_fmt;
-      gint64 src_val, dest_val;
-
-      gst_query_parse_convert (query, &src_fmt, &src_val, &dest_fmt, &dest_val);
-      if (!(res =
-              gst_vorbis_enc_convert_sink (pad, src_fmt, src_val, &dest_fmt,
-                  &dest_val)))
-        goto error;
-      gst_query_set_convert (query, src_fmt, src_val, dest_fmt, dest_val);
-      break;
-    }
-    default:
-      res = gst_pad_query_default (pad, query);
-      break;
-  }
-
-error:
-  return res;
-}
-
-static void
-gst_vorbis_enc_init (GstVorbisEnc * vorbisenc)
-{
-  vorbisenc->sinkpad =
-      gst_pad_new_from_static_template (&vorbis_enc_sink_factory, "sink");
-  gst_pad_set_event_function (vorbisenc->sinkpad,
-      GST_DEBUG_FUNCPTR (gst_vorbis_enc_sink_event));
-  gst_pad_set_chain_function (vorbisenc->sinkpad,
-      GST_DEBUG_FUNCPTR (gst_vorbis_enc_chain));
-  gst_pad_set_getcaps_function (vorbisenc->sinkpad,
-      GST_DEBUG_FUNCPTR (gst_vorbis_enc_sink_getcaps));
-  gst_pad_set_query_function (vorbisenc->sinkpad,
-      GST_DEBUG_FUNCPTR (gst_vorbis_enc_sink_query));
-  gst_element_add_pad (GST_ELEMENT (vorbisenc), vorbisenc->sinkpad);
-
-  vorbisenc->srcpad =
-      gst_pad_new_from_static_template (&vorbis_enc_src_factory, "src");
-  gst_pad_set_query_function (vorbisenc->srcpad,
-      GST_DEBUG_FUNCPTR (gst_vorbis_enc_src_query));
-  gst_pad_set_query_type_function (vorbisenc->srcpad,
-      GST_DEBUG_FUNCPTR (gst_vorbis_enc_get_query_types));
-  gst_element_add_pad (GST_ELEMENT (vorbisenc), vorbisenc->srcpad);
-=======
   /* if re-configured, we were drained and cleared already */
   if (!gst_vorbis_enc_setup (vorbisenc))
     return FALSE;
->>>>>>> f63f0948
 
   /* feedback to base class */
   gst_audio_encoder_set_latency (enc,
@@ -863,45 +549,6 @@
   return ret;
 }
 
-<<<<<<< HEAD
-/* prepare a buffer for transmission by passing data through libvorbis */
-static GstBuffer *
-gst_vorbis_enc_buffer_from_packet (GstVorbisEnc * vorbisenc,
-    ogg_packet * packet)
-{
-  GstBuffer *outbuf;
-
-  outbuf = gst_buffer_new_and_alloc (packet->bytes);
-  gst_buffer_fill (outbuf, 0, packet->packet, packet->bytes);
-  /* see ext/ogg/README; OFFSET_END takes "our" granulepos, OFFSET its
-   * time representation */
-  GST_BUFFER_OFFSET_END (outbuf) = packet->granulepos +
-      vorbisenc->granulepos_offset;
-  GST_BUFFER_OFFSET (outbuf) = granulepos_to_timestamp (vorbisenc,
-      GST_BUFFER_OFFSET_END (outbuf));
-  GST_BUFFER_TIMESTAMP (outbuf) = vorbisenc->next_ts;
-
-  /* update the next timestamp, taking granulepos_offset and subgranule offset
-   * into account */
-  vorbisenc->next_ts =
-      granulepos_to_timestamp_offset (vorbisenc, packet->granulepos);
-  GST_BUFFER_DURATION (outbuf) =
-      vorbisenc->next_ts - GST_BUFFER_TIMESTAMP (outbuf);
-
-  if (vorbisenc->next_discont) {
-    GST_BUFFER_FLAG_SET (outbuf, GST_BUFFER_FLAG_DISCONT);
-    vorbisenc->next_discont = FALSE;
-  }
-
-  GST_LOG_OBJECT (vorbisenc, "encoded buffer of %" G_GSIZE_FORMAT " bytes",
-      gst_buffer_get_size (outbuf));
-  return outbuf;
-}
-
-/* the same as above, but different logic for setting timestamp and granulepos
- * */
-=======
->>>>>>> f63f0948
 static GstBuffer *
 gst_vorbis_enc_buffer_from_header_packet (GstVorbisEnc * vorbisenc,
     ogg_packet * packet)
@@ -915,88 +562,11 @@
   GST_BUFFER_TIMESTAMP (outbuf) = GST_CLOCK_TIME_NONE;
   GST_BUFFER_DURATION (outbuf) = GST_CLOCK_TIME_NONE;
 
-<<<<<<< HEAD
-  GST_DEBUG ("created header packet buffer, %" G_GSIZE_FORMAT " bytes",
+  GST_DEBUG ("created header packet buffer, %d bytes",
       gst_buffer_get_size (outbuf));
   return outbuf;
 }
 
-/* push out the buffer and do internal bookkeeping */
-static GstFlowReturn
-gst_vorbis_enc_push_buffer (GstVorbisEnc * vorbisenc, GstBuffer * buffer)
-{
-  vorbisenc->bytes_out += gst_buffer_get_size (buffer);
-
-  GST_DEBUG_OBJECT (vorbisenc,
-      "Pushing buffer with GP %" G_GINT64_FORMAT ", ts %" GST_TIME_FORMAT,
-      GST_BUFFER_OFFSET_END (buffer),
-      GST_TIME_ARGS (GST_BUFFER_TIMESTAMP (buffer)));
-  return gst_pad_push (vorbisenc->srcpad, buffer);
-}
-
-static GstFlowReturn
-gst_vorbis_enc_push_packet (GstVorbisEnc * vorbisenc, ogg_packet * packet)
-{
-  GstBuffer *outbuf;
-
-  outbuf = gst_vorbis_enc_buffer_from_packet (vorbisenc, packet);
-  return gst_vorbis_enc_push_buffer (vorbisenc, outbuf);
-}
-
-/* Set a copy of these buffers as 'streamheader' on the caps.
- * We need a copy to avoid these buffers ending up with (indirect) refs on
- * themselves
- */
-static GstCaps *
-gst_vorbis_enc_set_header_on_caps (GstCaps * caps, GstBuffer * buf1,
-    GstBuffer * buf2, GstBuffer * buf3)
-{
-  GstBuffer *buf;
-  GstStructure *structure;
-  GValue array = { 0 };
-  GValue value = { 0 };
-
-  caps = gst_caps_make_writable (caps);
-  structure = gst_caps_get_structure (caps, 0);
-
-  /* mark buffers */
-  GST_BUFFER_FLAG_SET (buf1, GST_BUFFER_FLAG_IN_CAPS);
-  GST_BUFFER_FLAG_SET (buf2, GST_BUFFER_FLAG_IN_CAPS);
-  GST_BUFFER_FLAG_SET (buf3, GST_BUFFER_FLAG_IN_CAPS);
-
-  /* put buffers in a fixed list */
-  g_value_init (&array, GST_TYPE_ARRAY);
-  g_value_init (&value, GST_TYPE_BUFFER);
-  buf = gst_buffer_copy (buf1);
-  gst_value_set_buffer (&value, buf);
-  gst_buffer_unref (buf);
-  gst_value_array_append_value (&array, &value);
-  g_value_unset (&value);
-  g_value_init (&value, GST_TYPE_BUFFER);
-  buf = gst_buffer_copy (buf2);
-  gst_value_set_buffer (&value, buf);
-  gst_buffer_unref (buf);
-  gst_value_array_append_value (&array, &value);
-  g_value_unset (&value);
-  g_value_init (&value, GST_TYPE_BUFFER);
-  buf = gst_buffer_copy (buf3);
-  gst_value_set_buffer (&value, buf);
-  gst_buffer_unref (buf);
-  gst_value_array_append_value (&array, &value);
-  gst_structure_set_value (structure, "streamheader", &array);
-  g_value_unset (&value);
-  g_value_unset (&array);
-
-  return caps;
-}
-
-=======
-  GST_DEBUG ("created header packet buffer, %d bytes",
-      GST_BUFFER_SIZE (outbuf));
-  return outbuf;
-}
-
->>>>>>> f63f0948
 static gboolean
 gst_vorbis_enc_sink_event (GstAudioEncoder * enc, GstEvent * event)
 {
@@ -1005,26 +575,6 @@
   vorbisenc = GST_VORBISENC (enc);
 
   switch (GST_EVENT_TYPE (event)) {
-<<<<<<< HEAD
-    case GST_EVENT_CAPS:
-    {
-      GstCaps *caps;
-
-      gst_event_parse_caps (event, &caps);
-      res = gst_vorbis_enc_sink_setcaps (vorbisenc, caps);
-      gst_event_unref (event);
-      break;
-    }
-    case GST_EVENT_EOS:
-      /* Tell the library we're at end of stream so that it can handle
-       * the last frame and mark end of stream in the output properly */
-      GST_DEBUG_OBJECT (vorbisenc, "EOS, clearing state and sending event on");
-      gst_vorbis_enc_clear (vorbisenc);
-
-      res = gst_pad_push_event (vorbisenc->srcpad, event);
-      break;
-=======
->>>>>>> f63f0948
     case GST_EVENT_TAG:
       if (vorbisenc->tags) {
         GstTagList *list;
@@ -1036,19 +586,6 @@
         g_assert_not_reached ();
       }
       break;
-<<<<<<< HEAD
-    case GST_EVENT_SEGMENT:
-    {
-      const GstSegment *segment;
-
-      gst_event_parse_segment (event, &segment);
-
-      if (segment->format == GST_FORMAT_TIME) {
-        gst_segment_copy_into (segment, &vorbisenc->segment);
-      }
-    }
-=======
->>>>>>> f63f0948
       /* fall through */
     default:
       break;
@@ -1062,29 +599,6 @@
 static GstFlowReturn
 gst_vorbis_enc_push_header (GstVorbisEnc * vorbisenc, GstBuffer * buffer)
 {
-<<<<<<< HEAD
-  gboolean ret = FALSE;
-
-  GST_DEBUG_OBJECT (vorbisenc, "exp %" GST_TIME_FORMAT " time %" GST_TIME_FORMAT
-      "dur %" GST_TIME_FORMAT, GST_TIME_ARGS (vorbisenc->expected_ts),
-      GST_TIME_ARGS (timestamp), GST_TIME_ARGS (duration));
-
-  if (timestamp != GST_CLOCK_TIME_NONE &&
-      vorbisenc->expected_ts != GST_CLOCK_TIME_NONE &&
-      timestamp + duration != vorbisenc->expected_ts) {
-    /* It turns out that a lot of elements don't generate perfect streams due
-     * to rounding errors. So, we permit small errors (< 3 samples) without
-     * causing a discont.
-     */
-    int threesample = GST_SECOND / vorbisenc->frequency * 3;
-
-    if ((GstClockTimeDiff) (timestamp - vorbisenc->expected_ts) > threesample) {
-      GST_DEBUG_OBJECT (vorbisenc, "Expected TS %" GST_TIME_FORMAT
-          ", buffer TS %" GST_TIME_FORMAT,
-          GST_TIME_ARGS (vorbisenc->expected_ts), GST_TIME_ARGS (timestamp));
-      ret = TRUE;
-    }
-=======
   GST_DEBUG_OBJECT (vorbisenc,
       "Pushing buffer with GP %" G_GINT64_FORMAT ", ts %" GST_TIME_FORMAT,
       GST_BUFFER_OFFSET_END (buffer),
@@ -1127,7 +641,7 @@
   va_start (va, buf);
   /* put buffers in a fixed list */
   while (buf) {
-    g_assert (gst_buffer_is_metadata_writable (buf));
+    g_assert (gst_buffer_is_writable (buf));
 
     /* mark buffer */
     GST_BUFFER_FLAG_SET (buf, GST_BUFFER_FLAG_IN_CAPS);
@@ -1141,7 +655,6 @@
     g_value_unset (&value);
 
     buf = va_arg (va, GstBuffer *);
->>>>>>> f63f0948
   }
 
   gst_structure_set_value (structure, field, &array);
@@ -1157,16 +670,10 @@
   GstFlowReturn ret = GST_FLOW_OK;
   gfloat *data, *ptr;
   gulong size;
+  gsize bsize;
   gulong i, j;
   float **vorbis_buffer;
   GstBuffer *buf1, *buf2, *buf3;
-<<<<<<< HEAD
-  gboolean first = FALSE;
-  GstClockTime timestamp = GST_CLOCK_TIME_NONE;
-  GstClockTime running_time = GST_CLOCK_TIME_NONE;
-  gsize bsize;
-=======
->>>>>>> f63f0948
 
   vorbisenc = GST_VORBISENC (enc);
 
@@ -1182,16 +689,7 @@
       return GST_FLOW_OK;
     }
   }
-<<<<<<< HEAD
-  running_time =
-      gst_segment_to_running_time (&vorbisenc->segment, GST_FORMAT_TIME,
-      GST_BUFFER_TIMESTAMP (buffer));
-  timestamp = running_time;
-  GST_DEBUG_OBJECT (vorbisenc, " timestamp %" GST_TIME_FORMAT,
-      GST_TIME_ARGS (timestamp));
-=======
-
->>>>>>> f63f0948
+
   if (!vorbisenc->header_sent) {
     /* Vorbis streams begin with three headers; the initial header (with
        most of the codec setup parameters) which is mandated by the Ogg
@@ -1222,15 +720,8 @@
 
     /* negotiate with these caps */
     GST_DEBUG_OBJECT (vorbisenc, "here are the caps: %" GST_PTR_FORMAT, caps);
-
-<<<<<<< HEAD
-=======
-    gst_buffer_set_caps (buf1, caps);
-    gst_buffer_set_caps (buf2, caps);
-    gst_buffer_set_caps (buf3, caps);
-    gst_caps_unref (caps);
-
->>>>>>> f63f0948
+    gst_pad_set_caps (GST_AUDIO_ENCODER_SRC_PAD (vorbisenc), caps);
+
     /* push out buffers */
     /* push_buffer takes the reference even for failure */
     if ((ret = gst_vorbis_enc_push_header (vorbisenc, buf1)) != GST_FLOW_OK)
@@ -1244,95 +735,13 @@
       goto failed_header_push;
     }
 
-<<<<<<< HEAD
-    /* now adjust starting granulepos accordingly if the buffer's timestamp is
-       nonzero */
-    vorbisenc->next_ts = timestamp;
-    vorbisenc->expected_ts = timestamp;
-    vorbisenc->granulepos_offset = gst_util_uint64_scale
-        (running_time, vorbisenc->frequency, GST_SECOND);
-    vorbisenc->subgranule_offset = 0;
-    vorbisenc->subgranule_offset =
-        vorbisenc->next_ts - granulepos_to_timestamp_offset (vorbisenc, 0);
-
     vorbisenc->header_sent = TRUE;
-    first = TRUE;
-  }
-
-  if (vorbisenc->expected_ts != GST_CLOCK_TIME_NONE &&
-      timestamp < vorbisenc->expected_ts) {
-    int threesample = GST_SECOND / vorbisenc->frequency * 3;
-    guint64 diff = vorbisenc->expected_ts - timestamp;
-    guint64 diff_bytes;
-    gsize size;
-
-    /* Don't freak out on tiny jitters; use the same < 3 sample
-       tolerance as in the discontinuous detection */
-    if ((GstClockTimeDiff) (vorbisenc->expected_ts - timestamp) > threesample) {
-
-      GST_WARNING_OBJECT (vorbisenc, "Buffer is older than previous "
-          "timestamp + duration (%" GST_TIME_FORMAT "< %" GST_TIME_FORMAT
-          "), cannot handle. Clipping buffer.",
-          GST_TIME_ARGS (timestamp), GST_TIME_ARGS (vorbisenc->expected_ts));
-
-      size = gst_buffer_get_size (buffer);
-
-      diff_bytes =
-          GST_CLOCK_TIME_TO_FRAMES (diff,
-          vorbisenc->frequency) * vorbisenc->channels * sizeof (gfloat);
-      if (diff_bytes >= size) {
-        gst_buffer_unref (buffer);
-        return GST_FLOW_OK;
-      }
-      buffer = gst_buffer_make_writable (buffer);
-      gst_buffer_resize (buffer, diff_bytes, size - diff_bytes);
-
-      if (GST_BUFFER_DURATION_IS_VALID (buffer))
-        GST_BUFFER_DURATION (buffer) -= diff;
-    }
-
-    /* adjust the input timestamp in either case */
-    GST_BUFFER_TIMESTAMP (buffer) += diff;
-  }
-
-  if (gst_vorbis_enc_buffer_check_discontinuous (vorbisenc, timestamp,
-          GST_BUFFER_DURATION (buffer)) && !first) {
-    GST_WARNING_OBJECT (vorbisenc,
-        "Buffer is discontinuous, flushing encoder "
-        "and restarting (Discont from %" GST_TIME_FORMAT " to %" GST_TIME_FORMAT
-        ")", GST_TIME_ARGS (vorbisenc->next_ts), GST_TIME_ARGS (timestamp));
-    /* Re-initialise encoder (there's unfortunately no API to flush it) */
-    if ((ret = gst_vorbis_enc_clear (vorbisenc)) != GST_FLOW_OK)
-      return ret;
-    if (!gst_vorbis_enc_setup (vorbisenc))
-      return GST_FLOW_ERROR;    /* Should be impossible, we can only get here if
-                                   we successfully initialised earlier */
-
-    /* Now, set our granulepos offset appropriately. */
-    vorbisenc->next_ts = timestamp;
-    /* We need to round to the nearest whole number of samples, not just do
-     * a truncating division here */
-    vorbisenc->granulepos_offset = gst_util_uint64_scale
-        (running_time + GST_SECOND / vorbisenc->frequency / 2
-        - vorbisenc->subgranule_offset, vorbisenc->frequency, GST_SECOND);
-
-=======
->>>>>>> f63f0948
-    vorbisenc->header_sent = TRUE;
-  }
-
-<<<<<<< HEAD
-  /* Sending zero samples to libvorbis marks EOS, so we mustn't do that */
-  data = gst_buffer_map (buffer, &bsize, NULL, GST_MAP_WRITE);
-  if (bsize == 0) {
-    gst_buffer_unmap (buffer, data, bsize);
-    gst_buffer_unref (buffer);
-    return GST_FLOW_OK;
-  }
-=======
+  }
+
   if (!buffer)
     return gst_vorbis_enc_clear (vorbisenc);
->>>>>>> f63f0948
+
+  data = gst_buffer_map (buffer, &bsize, NULL, GST_MAP_WRITE);
 
   /* data to encode */
   size = bsize / (vorbisenc->channels * sizeof (float));
@@ -1396,7 +805,7 @@
 
       GST_LOG_OBJECT (vorbisenc, "pushing out a data packet");
       buf = gst_buffer_new_and_alloc (op.bytes);
-      memcpy (GST_BUFFER_DATA (buf), op.packet, op.bytes);
+      gst_buffer_fill (buf, 0, op.packet, op.bytes);
       /* tracking granulepos should tell us samples accounted for */
       ret =
           gst_audio_encoder_finish_frame (GST_AUDIO_ENCODER
@@ -1516,56 +925,4 @@
       G_OBJECT_WARN_INVALID_PROPERTY_ID (object, prop_id, pspec);
       break;
   }
-<<<<<<< HEAD
-}
-
-static GstStateChangeReturn
-gst_vorbis_enc_change_state (GstElement * element, GstStateChange transition)
-{
-  GstVorbisEnc *vorbisenc = GST_VORBISENC (element);
-  GstStateChangeReturn res;
-
-
-  switch (transition) {
-    case GST_STATE_CHANGE_NULL_TO_READY:
-      vorbisenc->tags = gst_tag_list_new ();
-      break;
-    case GST_STATE_CHANGE_READY_TO_PAUSED:
-      vorbisenc->setup = FALSE;
-      vorbisenc->next_discont = FALSE;
-      vorbisenc->header_sent = FALSE;
-      gst_segment_init (&vorbisenc->segment, GST_FORMAT_TIME);
-      break;
-    case GST_STATE_CHANGE_PAUSED_TO_PLAYING:
-      break;
-    default:
-      break;
-  }
-
-  res = GST_ELEMENT_CLASS (parent_class)->change_state (element, transition);
-
-  switch (transition) {
-    case GST_STATE_CHANGE_PLAYING_TO_PAUSED:
-      break;
-    case GST_STATE_CHANGE_PAUSED_TO_READY:
-      vorbis_block_clear (&vorbisenc->vb);
-      vorbis_dsp_clear (&vorbisenc->vd);
-      vorbis_info_clear (&vorbisenc->vi);
-      g_free (vorbisenc->last_message);
-      vorbisenc->last_message = NULL;
-      if (vorbisenc->srccaps) {
-        gst_caps_unref (vorbisenc->srccaps);
-        vorbisenc->srccaps = NULL;
-      }
-      break;
-    case GST_STATE_CHANGE_READY_TO_NULL:
-      gst_tag_list_free (vorbisenc->tags);
-      vorbisenc->tags = NULL;
-    default:
-      break;
-  }
-
-  return res;
-=======
->>>>>>> f63f0948
 }