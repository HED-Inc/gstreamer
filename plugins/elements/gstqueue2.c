--- conflicted
+++ resolved
@@ -1218,19 +1218,10 @@
                 "EOS hit but read %" G_GUINT64_FORMAT " bytes that we have",
                 level);
             read_length = level;
-<<<<<<< HEAD
+            remaining = level;
+            length = level;
           } else
             goto hit_eos;
-=======
-            remaining = level;
-            length = level;
-          } else {
-            GST_DEBUG_OBJECT (queue,
-                "EOS hit and we don't have any requested data");
-            gst_buffer_unref (buf);
-            return GST_FLOW_UNEXPECTED;
-          }
->>>>>>> 67ccad06
         }
       }
 
