/* GStreamer
 * Copyright (C) 2006 Edward Hervey <edward@fluendo.com>
 * Copyright (C) 2007 Jan Schmidt <jan@fluendo.com>
 * Copyright (C) 2007 Wim Taymans <wim@fluendo.com>
 * Copyright (C) 2011 Sebastian Dröge <sebastian.droege@collabora.co.uk>
 *
 * gstmultiqueue.c:
 *
 * This library is free software; you can redistribute it and/or
 * modify it under the terms of the GNU Library General Public
 * License as published by the Free Software Foundation; either
 * version 2 of the License, or (at your option) any later version.
 *
 * This library is distributed in the hope that it will be useful,
 * but WITHOUT ANY WARRANTY; without even the implied warranty of
 * MERCHANTABILITY or FITNESS FOR A PARTICULAR PURPOSE.  See the GNU
 * Library General Public License for more details.
 *
 * You should have received a copy of the GNU Library General Public
 * License along with this library; if not, write to the
 * Free Software Foundation, Inc., 59 Temple Place - Suite 330,
 * Boston, MA 02111-1307, USA.
 */

/**
 * SECTION:element-multiqueue
 * @see_also: #GstQueue
 *
 * <refsect2>
 * <para>
 * Multiqueue is similar to a normal #GstQueue with the following additional
 * features:
 * <orderedlist>
 * <listitem>
 *   <itemizedlist><title>Multiple streamhandling</title>
 *   <listitem><para>
 *     The element handles queueing data on more than one stream at once. To
 *     achieve such a feature it has request sink pads (sink&percnt;d) and
 *     'sometimes' src pads (src&percnt;d).
 *   </para><para>
 *     When requesting a given sinkpad with gst_element_get_request_pad(),
 *     the associated srcpad for that stream will be created.
 *     Example: requesting sink1 will generate src1.
 *   </para></listitem>
 *   </itemizedlist>
 * </listitem>
 * <listitem>
 *   <itemizedlist><title>Non-starvation on multiple streams</title>
 *   <listitem><para>
 *     If more than one stream is used with the element, the streams' queues
 *     will be dynamically grown (up to a limit), in order to ensure that no
 *     stream is risking data starvation. This guarantees that at any given
 *     time there are at least N bytes queued and available for each individual
 *     stream.
 *   </para><para>
 *     If an EOS event comes through a srcpad, the associated queue will be
 *     considered as 'not-empty' in the queue-size-growing algorithm.
 *   </para></listitem>
 *   </itemizedlist>
 * </listitem>
 * <listitem>
 *   <itemizedlist><title>Non-linked srcpads graceful handling</title>
 *   <listitem><para>
 *     In order to better support dynamic switching between streams, the multiqueue
 *     (unlike the current GStreamer queue) continues to push buffers on non-linked
 *     pads rather than shutting down.
 *   </para><para>
 *     In addition, to prevent a non-linked stream from very quickly consuming all
 *     available buffers and thus 'racing ahead' of the other streams, the element
 *     must ensure that buffers and inlined events for a non-linked stream are pushed
 *     in the same order as they were received, relative to the other streams
 *     controlled by the element. This means that a buffer cannot be pushed to a
 *     non-linked pad any sooner than buffers in any other stream which were received
 *     before it.
 *   </para></listitem>
 *   </itemizedlist>
 * </listitem>
 * </orderedlist>
 * </para>
 * <para>
 *   Data is queued until one of the limits specified by the
 *   #GstMultiQueue:max-size-buffers, #GstMultiQueue:max-size-bytes and/or
 *   #GstMultiQueue:max-size-time properties has been reached. Any attempt to push
 *   more buffers into the queue will block the pushing thread until more space
 *   becomes available. #GstMultiQueue:extra-size-buffers,
 * </para>
 * <para>
 *   #GstMultiQueue:extra-size-bytes and #GstMultiQueue:extra-size-time are
 *   currently unused.
 * </para>
 * <para>
 *   The default queue size limits are 5 buffers, 10MB of data, or
 *   two second worth of data, whichever is reached first. Note that the number
 *   of buffers will dynamically grow depending on the fill level of 
 *   other queues.
 * </para>
 * <para>
 *   The #GstMultiQueue::underrun signal is emitted when all of the queues
 *   are empty. The #GstMultiQueue::overrun signal is emitted when one of the
 *   queues is filled.
 *   Both signals are emitted from the context of the streaming thread.
 * </para>
 * </refsect2>
 *
 * Last reviewed on 2008-01-25 (0.10.17)
 */

#ifdef HAVE_CONFIG_H
#  include "config.h"
#endif

#include <gst/gst.h>
#include <stdio.h>
#include "gstmultiqueue.h"
#include <gst/glib-compat-private.h>

/**
 * GstSingleQueue:
 * @sinkpad: associated sink #GstPad
 * @srcpad: associated source #GstPad
 *
 * Structure containing all information and properties about
 * a single queue.
 */
typedef struct _GstSingleQueue GstSingleQueue;

struct _GstSingleQueue
{
  /* unique identifier of the queue */
  guint id;

  GstMultiQueue *mqueue;

  GstPad *sinkpad;
  GstPad *srcpad;

  /* flowreturn of previous srcpad push */
  GstFlowReturn srcresult;
  /* If something was actually pushed on
   * this pad after flushing/pad activation
   * and the srcresult corresponds to something
   * real
   */
  gboolean pushed;

  /* segments */
  GstSegment sink_segment;
  GstSegment src_segment;

  /* position of src/sink */
  GstClockTime sinktime, srctime;
  /* TRUE if either position needs to be recalculated */
  gboolean sink_tainted, src_tainted;

  /* queue of data */
  GstDataQueue *queue;
  GstDataQueueSize max_size, extra_size;
  GstClockTime cur_time;
  gboolean is_eos;
  gboolean flushing;

  /* Protected by global lock */
  guint32 nextid;               /* ID of the next object waiting to be pushed */
  guint32 oldid;                /* ID of the last object pushed (last in a series) */
  guint32 last_oldid;           /* Previously observed old_id, reset to MAXUINT32 on flush */
  GstClockTime next_time;       /* End running time of next buffer to be pushed */
  GstClockTime last_time;       /* Start running time of last pushed buffer */
  GCond turn;                   /* SingleQueue turn waiting conditional */

  /* for serialized queries */
  GCond query_handled;
  gboolean last_query;
};


/* Extension of GstDataQueueItem structure for our usage */
typedef struct _GstMultiQueueItem GstMultiQueueItem;

struct _GstMultiQueueItem
{
  GstMiniObject *object;
  guint size;
  guint64 duration;
  gboolean visible;

  GDestroyNotify destroy;
  guint32 posid;
};

static GstSingleQueue *gst_single_queue_new (GstMultiQueue * mqueue, guint id);
static void gst_single_queue_free (GstSingleQueue * squeue);

static void wake_up_next_non_linked (GstMultiQueue * mq);
static void compute_high_id (GstMultiQueue * mq);
static void compute_high_time (GstMultiQueue * mq);
static void single_queue_overrun_cb (GstDataQueue * dq, GstSingleQueue * sq);
static void single_queue_underrun_cb (GstDataQueue * dq, GstSingleQueue * sq);

static GstStaticPadTemplate sinktemplate = GST_STATIC_PAD_TEMPLATE ("sink_%u",
    GST_PAD_SINK,
    GST_PAD_REQUEST,
    GST_STATIC_CAPS_ANY);

static GstStaticPadTemplate srctemplate = GST_STATIC_PAD_TEMPLATE ("src_%u",
    GST_PAD_SRC,
    GST_PAD_SOMETIMES,
    GST_STATIC_CAPS_ANY);

GST_DEBUG_CATEGORY_STATIC (multi_queue_debug);
#define GST_CAT_DEFAULT (multi_queue_debug)

/* Signals and args */
enum
{
  SIGNAL_UNDERRUN,
  SIGNAL_OVERRUN,
  LAST_SIGNAL
};

/* default limits, we try to keep up to 2 seconds of data and if there is not
 * time, up to 10 MB. The number of buffers is dynamically scaled to make sure
 * there is data in the queues. Normally, the byte and time limits are not hit
 * in theses conditions. */
#define DEFAULT_MAX_SIZE_BYTES 10 * 1024 * 1024 /* 10 MB */
#define DEFAULT_MAX_SIZE_BUFFERS 5
#define DEFAULT_MAX_SIZE_TIME 2 * GST_SECOND

/* second limits. When we hit one of the above limits we are probably dealing
 * with a badly muxed file and we scale the limits to these emergency values.
 * This is currently not yet implemented.
 * Since we dynamically scale the queue buffer size up to the limits but avoid
 * going above the max-size-buffers when we can, we don't really need this
 * aditional extra size. */
#define DEFAULT_EXTRA_SIZE_BYTES 10 * 1024 * 1024       /* 10 MB */
#define DEFAULT_EXTRA_SIZE_BUFFERS 5
#define DEFAULT_EXTRA_SIZE_TIME 3 * GST_SECOND

#define DEFAULT_USE_BUFFERING FALSE
#define DEFAULT_LOW_PERCENT   10
#define DEFAULT_HIGH_PERCENT  99
#define DEFAULT_SYNC_BY_RUNNING_TIME FALSE

enum
{
  PROP_0,
  PROP_EXTRA_SIZE_BYTES,
  PROP_EXTRA_SIZE_BUFFERS,
  PROP_EXTRA_SIZE_TIME,
  PROP_MAX_SIZE_BYTES,
  PROP_MAX_SIZE_BUFFERS,
  PROP_MAX_SIZE_TIME,
  PROP_USE_BUFFERING,
  PROP_LOW_PERCENT,
  PROP_HIGH_PERCENT,
  PROP_SYNC_BY_RUNNING_TIME,
  PROP_LAST
};

#define GST_MULTI_QUEUE_MUTEX_LOCK(q) G_STMT_START {                          \
  g_mutex_lock (&q->qlock);                                              \
} G_STMT_END

#define GST_MULTI_QUEUE_MUTEX_UNLOCK(q) G_STMT_START {                        \
  g_mutex_unlock (&q->qlock);                                            \
} G_STMT_END

static void gst_multi_queue_finalize (GObject * object);
static void gst_multi_queue_set_property (GObject * object,
    guint prop_id, const GValue * value, GParamSpec * pspec);
static void gst_multi_queue_get_property (GObject * object,
    guint prop_id, GValue * value, GParamSpec * pspec);

static GstPad *gst_multi_queue_request_new_pad (GstElement * element,
    GstPadTemplate * temp, const gchar * name, const GstCaps * caps);
static void gst_multi_queue_release_pad (GstElement * element, GstPad * pad);
static GstStateChangeReturn gst_multi_queue_change_state (GstElement *
    element, GstStateChange transition);

static void gst_multi_queue_loop (GstPad * pad);

#define _do_init \
  GST_DEBUG_CATEGORY_INIT (multi_queue_debug, "multiqueue", 0, "multiqueue element");
#define gst_multi_queue_parent_class parent_class
G_DEFINE_TYPE_WITH_CODE (GstMultiQueue, gst_multi_queue, GST_TYPE_ELEMENT,
    _do_init);

static guint gst_multi_queue_signals[LAST_SIGNAL] = { 0 };

static void
gst_multi_queue_class_init (GstMultiQueueClass * klass)
{
  GObjectClass *gobject_class = G_OBJECT_CLASS (klass);
  GstElementClass *gstelement_class = GST_ELEMENT_CLASS (klass);

  gobject_class->set_property = gst_multi_queue_set_property;
  gobject_class->get_property = gst_multi_queue_get_property;

  /* SIGNALS */

  /**
   * GstMultiQueue::underrun:
   * @multiqueue: the multqueue instance
   *
   * This signal is emitted from the streaming thread when there is
   * no data in any of the queues inside the multiqueue instance (underrun).
   *
   * This indicates either starvation or EOS from the upstream data sources.
   */
  gst_multi_queue_signals[SIGNAL_UNDERRUN] =
      g_signal_new ("underrun", G_TYPE_FROM_CLASS (klass), G_SIGNAL_RUN_FIRST,
      G_STRUCT_OFFSET (GstMultiQueueClass, underrun), NULL, NULL,
      g_cclosure_marshal_VOID__VOID, G_TYPE_NONE, 0);

  /**
   * GstMultiQueue::overrun:
   * @multiqueue: the multiqueue instance
   *
   * Reports that one of the queues in the multiqueue is full (overrun).
   * A queue is full if the total amount of data inside it (num-buffers, time,
   * size) is higher than the boundary values which can be set through the
   * GObject properties.
   *
   * This can be used as an indicator of pre-roll. 
   */
  gst_multi_queue_signals[SIGNAL_OVERRUN] =
      g_signal_new ("overrun", G_TYPE_FROM_CLASS (klass), G_SIGNAL_RUN_FIRST,
      G_STRUCT_OFFSET (GstMultiQueueClass, overrun), NULL, NULL,
      g_cclosure_marshal_VOID__VOID, G_TYPE_NONE, 0);

  /* PROPERTIES */

  g_object_class_install_property (gobject_class, PROP_MAX_SIZE_BYTES,
      g_param_spec_uint ("max-size-bytes", "Max. size (kB)",
          "Max. amount of data in the queue (bytes, 0=disable)",
          0, G_MAXUINT, DEFAULT_MAX_SIZE_BYTES,
          G_PARAM_READWRITE | G_PARAM_STATIC_STRINGS));
  g_object_class_install_property (gobject_class, PROP_MAX_SIZE_BUFFERS,
      g_param_spec_uint ("max-size-buffers", "Max. size (buffers)",
          "Max. number of buffers in the queue (0=disable)", 0, G_MAXUINT,
          DEFAULT_MAX_SIZE_BUFFERS,
          G_PARAM_READWRITE | G_PARAM_STATIC_STRINGS));
  g_object_class_install_property (gobject_class, PROP_MAX_SIZE_TIME,
      g_param_spec_uint64 ("max-size-time", "Max. size (ns)",
          "Max. amount of data in the queue (in ns, 0=disable)", 0, G_MAXUINT64,
          DEFAULT_MAX_SIZE_TIME, G_PARAM_READWRITE | G_PARAM_STATIC_STRINGS));

  g_object_class_install_property (gobject_class, PROP_EXTRA_SIZE_BYTES,
      g_param_spec_uint ("extra-size-bytes", "Extra Size (kB)",
          "Amount of data the queues can grow if one of them is empty (bytes, 0=disable)"
          " (NOT IMPLEMENTED)",
          0, G_MAXUINT, DEFAULT_EXTRA_SIZE_BYTES,
          G_PARAM_READWRITE | G_PARAM_STATIC_STRINGS));
  g_object_class_install_property (gobject_class, PROP_EXTRA_SIZE_BUFFERS,
      g_param_spec_uint ("extra-size-buffers", "Extra Size (buffers)",
          "Amount of buffers the queues can grow if one of them is empty (0=disable)"
          " (NOT IMPLEMENTED)",
          0, G_MAXUINT, DEFAULT_EXTRA_SIZE_BUFFERS,
          G_PARAM_READWRITE | G_PARAM_STATIC_STRINGS));
  g_object_class_install_property (gobject_class, PROP_EXTRA_SIZE_TIME,
      g_param_spec_uint64 ("extra-size-time", "Extra Size (ns)",
          "Amount of time the queues can grow if one of them is empty (in ns, 0=disable)"
          " (NOT IMPLEMENTED)",
          0, G_MAXUINT64, DEFAULT_EXTRA_SIZE_TIME,
          G_PARAM_READWRITE | G_PARAM_STATIC_STRINGS));

  /**
   * GstMultiQueue:use-buffering
   * 
   * Enable the buffering option in multiqueue so that BUFFERING messages are
   * emited based on low-/high-percent thresholds.
   *
   * Since: 0.10.26
   */
  g_object_class_install_property (gobject_class, PROP_USE_BUFFERING,
      g_param_spec_boolean ("use-buffering", "Use buffering",
          "Emit GST_MESSAGE_BUFFERING based on low-/high-percent thresholds",
          DEFAULT_USE_BUFFERING, G_PARAM_READWRITE | G_PARAM_STATIC_STRINGS));
  /**
   * GstMultiQueue:low-percent
   * 
   * Low threshold percent for buffering to start.
   *
   * Since: 0.10.26
   */
  g_object_class_install_property (gobject_class, PROP_LOW_PERCENT,
      g_param_spec_int ("low-percent", "Low percent",
          "Low threshold for buffering to start", 0, 100,
          DEFAULT_LOW_PERCENT, G_PARAM_READWRITE | G_PARAM_STATIC_STRINGS));
  /**
   * GstMultiQueue:high-percent
   * 
   * High threshold percent for buffering to finish.
   *
   * Since: 0.10.26
   */
  g_object_class_install_property (gobject_class, PROP_HIGH_PERCENT,
      g_param_spec_int ("high-percent", "High percent",
          "High threshold for buffering to finish", 0, 100,
          DEFAULT_HIGH_PERCENT, G_PARAM_READWRITE | G_PARAM_STATIC_STRINGS));

  /**
   * GstMultiQueue:sync-by-running-time
   * 
   * If enabled multiqueue will synchronize deactivated or not-linked streams
   * to the activated and linked streams by taking the running time.
   * Otherwise multiqueue will synchronize the deactivated or not-linked
   * streams by keeping the order in which buffers and events arrived compared
   * to active and linked streams.
   *
   * Since: 0.10.36
   */
  g_object_class_install_property (gobject_class, PROP_SYNC_BY_RUNNING_TIME,
      g_param_spec_boolean ("sync-by-running-time", "Sync By Running Time",
          "Synchronize deactivated or not-linked streams by running time",
          DEFAULT_SYNC_BY_RUNNING_TIME,
          G_PARAM_READWRITE | G_PARAM_STATIC_STRINGS));

  gobject_class->finalize = gst_multi_queue_finalize;

  gst_element_class_set_details_simple (gstelement_class,
      "MultiQueue",
      "Generic", "Multiple data queue", "Edward Hervey <edward@fluendo.com>");
  gst_element_class_add_pad_template (gstelement_class,
      gst_static_pad_template_get (&sinktemplate));
  gst_element_class_add_pad_template (gstelement_class,
      gst_static_pad_template_get (&srctemplate));

  gstelement_class->request_new_pad =
      GST_DEBUG_FUNCPTR (gst_multi_queue_request_new_pad);
  gstelement_class->release_pad =
      GST_DEBUG_FUNCPTR (gst_multi_queue_release_pad);
  gstelement_class->change_state =
      GST_DEBUG_FUNCPTR (gst_multi_queue_change_state);
}

static void
gst_multi_queue_init (GstMultiQueue * mqueue)
{
  mqueue->nbqueues = 0;
  mqueue->queues = NULL;

  mqueue->max_size.bytes = DEFAULT_MAX_SIZE_BYTES;
  mqueue->max_size.visible = DEFAULT_MAX_SIZE_BUFFERS;
  mqueue->max_size.time = DEFAULT_MAX_SIZE_TIME;

  mqueue->extra_size.bytes = DEFAULT_EXTRA_SIZE_BYTES;
  mqueue->extra_size.visible = DEFAULT_EXTRA_SIZE_BUFFERS;
  mqueue->extra_size.time = DEFAULT_EXTRA_SIZE_TIME;

  mqueue->use_buffering = DEFAULT_USE_BUFFERING;
  mqueue->low_percent = DEFAULT_LOW_PERCENT;
  mqueue->high_percent = DEFAULT_HIGH_PERCENT;

  mqueue->sync_by_running_time = DEFAULT_SYNC_BY_RUNNING_TIME;

  mqueue->counter = 1;
  mqueue->highid = -1;
  mqueue->high_time = GST_CLOCK_TIME_NONE;

  g_mutex_init (&mqueue->qlock);
}

static void
gst_multi_queue_finalize (GObject * object)
{
  GstMultiQueue *mqueue = GST_MULTI_QUEUE (object);

  g_list_foreach (mqueue->queues, (GFunc) gst_single_queue_free, NULL);
  g_list_free (mqueue->queues);
  mqueue->queues = NULL;
  mqueue->queues_cookie++;

  /* free/unref instance data */
  g_mutex_clear (&mqueue->qlock);

  G_OBJECT_CLASS (parent_class)->finalize (object);
}

#define SET_CHILD_PROPERTY(mq,format) G_STMT_START {	        \
    GList * tmp = mq->queues;					\
    while (tmp) {						\
      GstSingleQueue *q = (GstSingleQueue*)tmp->data;		\
      q->max_size.format = mq->max_size.format;                 \
      tmp = g_list_next(tmp);					\
    };								\
} G_STMT_END

static void
gst_multi_queue_set_property (GObject * object, guint prop_id,
    const GValue * value, GParamSpec * pspec)
{
  GstMultiQueue *mq = GST_MULTI_QUEUE (object);

  switch (prop_id) {
    case PROP_MAX_SIZE_BYTES:
      GST_MULTI_QUEUE_MUTEX_LOCK (mq);
      mq->max_size.bytes = g_value_get_uint (value);
      SET_CHILD_PROPERTY (mq, bytes);
      GST_MULTI_QUEUE_MUTEX_UNLOCK (mq);
      break;
    case PROP_MAX_SIZE_BUFFERS:
      GST_MULTI_QUEUE_MUTEX_LOCK (mq);
      mq->max_size.visible = g_value_get_uint (value);
      SET_CHILD_PROPERTY (mq, visible);
      GST_MULTI_QUEUE_MUTEX_UNLOCK (mq);
      break;
    case PROP_MAX_SIZE_TIME:
      GST_MULTI_QUEUE_MUTEX_LOCK (mq);
      mq->max_size.time = g_value_get_uint64 (value);
      SET_CHILD_PROPERTY (mq, time);
      GST_MULTI_QUEUE_MUTEX_UNLOCK (mq);
      break;
    case PROP_EXTRA_SIZE_BYTES:
      mq->extra_size.bytes = g_value_get_uint (value);
      break;
    case PROP_EXTRA_SIZE_BUFFERS:
      mq->extra_size.visible = g_value_get_uint (value);
      break;
    case PROP_EXTRA_SIZE_TIME:
      mq->extra_size.time = g_value_get_uint64 (value);
      break;
    case PROP_USE_BUFFERING:
      mq->use_buffering = g_value_get_boolean (value);
      break;
    case PROP_LOW_PERCENT:
      mq->low_percent = g_value_get_int (value);
      break;
    case PROP_HIGH_PERCENT:
      mq->high_percent = g_value_get_int (value);
      break;
    case PROP_SYNC_BY_RUNNING_TIME:
      mq->sync_by_running_time = g_value_get_boolean (value);
      break;
    default:
      G_OBJECT_WARN_INVALID_PROPERTY_ID (object, prop_id, pspec);
      break;
  }
}

static void
gst_multi_queue_get_property (GObject * object, guint prop_id,
    GValue * value, GParamSpec * pspec)
{
  GstMultiQueue *mq = GST_MULTI_QUEUE (object);

  GST_MULTI_QUEUE_MUTEX_LOCK (mq);

  switch (prop_id) {
    case PROP_EXTRA_SIZE_BYTES:
      g_value_set_uint (value, mq->extra_size.bytes);
      break;
    case PROP_EXTRA_SIZE_BUFFERS:
      g_value_set_uint (value, mq->extra_size.visible);
      break;
    case PROP_EXTRA_SIZE_TIME:
      g_value_set_uint64 (value, mq->extra_size.time);
      break;
    case PROP_MAX_SIZE_BYTES:
      g_value_set_uint (value, mq->max_size.bytes);
      break;
    case PROP_MAX_SIZE_BUFFERS:
      g_value_set_uint (value, mq->max_size.visible);
      break;
    case PROP_MAX_SIZE_TIME:
      g_value_set_uint64 (value, mq->max_size.time);
      break;
    case PROP_USE_BUFFERING:
      g_value_set_boolean (value, mq->use_buffering);
      break;
    case PROP_LOW_PERCENT:
      g_value_set_int (value, mq->low_percent);
      break;
    case PROP_HIGH_PERCENT:
      g_value_set_int (value, mq->high_percent);
      break;
    case PROP_SYNC_BY_RUNNING_TIME:
      g_value_set_boolean (value, mq->sync_by_running_time);
      break;
    default:
      G_OBJECT_WARN_INVALID_PROPERTY_ID (object, prop_id, pspec);
      break;
  }

  GST_MULTI_QUEUE_MUTEX_UNLOCK (mq);
}

static GstIterator *
gst_multi_queue_iterate_internal_links (GstPad * pad, GstObject * parent)
{
  GstIterator *it = NULL;
  GstPad *opad;
  GstSingleQueue *squeue;
  GstMultiQueue *mq = GST_MULTI_QUEUE (parent);
  GValue val = { 0, };

  GST_MULTI_QUEUE_MUTEX_LOCK (mq);
  squeue = gst_pad_get_element_private (pad);
  if (!squeue)
    goto out;

  if (squeue->sinkpad == pad)
    opad = gst_object_ref (squeue->srcpad);
  else if (squeue->srcpad == pad)
    opad = gst_object_ref (squeue->sinkpad);
  else
    goto out;

  g_value_init (&val, GST_TYPE_PAD);
  g_value_set_object (&val, opad);
  it = gst_iterator_new_single (GST_TYPE_PAD, &val);
  g_value_unset (&val);

  gst_object_unref (opad);

out:
  GST_MULTI_QUEUE_MUTEX_UNLOCK (mq);

  return it;
}


/*
 * GstElement methods
 */

static GstPad *
gst_multi_queue_request_new_pad (GstElement * element, GstPadTemplate * temp,
    const gchar * name, const GstCaps * caps)
{
  GstMultiQueue *mqueue = GST_MULTI_QUEUE (element);
  GstSingleQueue *squeue;
  guint temp_id = -1;

  if (name) {
    sscanf (name + 4, "_%u", &temp_id);
    GST_LOG_OBJECT (element, "name : %s (id %d)", GST_STR_NULL (name), temp_id);
  }

  /* Create a new single queue, add the sink and source pad and return the sink pad */
  squeue = gst_single_queue_new (mqueue, temp_id);

  GST_DEBUG_OBJECT (mqueue, "Returning pad %s:%s",
      GST_DEBUG_PAD_NAME (squeue->sinkpad));

  return squeue ? squeue->sinkpad : NULL;
}

static void
gst_multi_queue_release_pad (GstElement * element, GstPad * pad)
{
  GstMultiQueue *mqueue = GST_MULTI_QUEUE (element);
  GstSingleQueue *sq = NULL;
  GList *tmp;

  GST_LOG_OBJECT (element, "pad %s:%s", GST_DEBUG_PAD_NAME (pad));

  GST_MULTI_QUEUE_MUTEX_LOCK (mqueue);
  /* Find which single queue it belongs to, knowing that it should be a sinkpad */
  for (tmp = mqueue->queues; tmp; tmp = g_list_next (tmp)) {
    sq = (GstSingleQueue *) tmp->data;

    if (sq->sinkpad == pad)
      break;
  }

  if (!tmp) {
    GST_WARNING_OBJECT (mqueue, "That pad doesn't belong to this element ???");
    GST_MULTI_QUEUE_MUTEX_UNLOCK (mqueue);
    return;
  }

  /* FIXME: The removal of the singlequeue should probably not happen until it
   * finishes draining */

  /* remove it from the list */
  mqueue->queues = g_list_delete_link (mqueue->queues, tmp);
  mqueue->queues_cookie++;

  /* FIXME : recompute next-non-linked */
  GST_MULTI_QUEUE_MUTEX_UNLOCK (mqueue);

  /* delete SingleQueue */
  gst_data_queue_set_flushing (sq->queue, TRUE);

  gst_pad_set_active (sq->srcpad, FALSE);
  gst_pad_set_active (sq->sinkpad, FALSE);
  gst_pad_set_element_private (sq->srcpad, NULL);
  gst_pad_set_element_private (sq->sinkpad, NULL);
  gst_element_remove_pad (element, sq->srcpad);
  gst_element_remove_pad (element, sq->sinkpad);
  gst_single_queue_free (sq);
}

static GstStateChangeReturn
gst_multi_queue_change_state (GstElement * element, GstStateChange transition)
{
  GstMultiQueue *mqueue = GST_MULTI_QUEUE (element);
  GstSingleQueue *sq = NULL;
  GstStateChangeReturn result;

  switch (transition) {
    case GST_STATE_CHANGE_READY_TO_PAUSED:{
      GList *tmp;

      /* Set all pads to non-flushing */
      GST_MULTI_QUEUE_MUTEX_LOCK (mqueue);
      for (tmp = mqueue->queues; tmp; tmp = g_list_next (tmp)) {
        sq = (GstSingleQueue *) tmp->data;
        sq->flushing = FALSE;
      }
      GST_MULTI_QUEUE_MUTEX_UNLOCK (mqueue);
      break;
    }
    case GST_STATE_CHANGE_PAUSED_TO_READY:{
      GList *tmp;

      /* Un-wait all waiting pads */
      GST_MULTI_QUEUE_MUTEX_LOCK (mqueue);
      for (tmp = mqueue->queues; tmp; tmp = g_list_next (tmp)) {
        sq = (GstSingleQueue *) tmp->data;
        sq->flushing = TRUE;
        g_cond_signal (&sq->turn);
      }
      GST_MULTI_QUEUE_MUTEX_UNLOCK (mqueue);
      break;
    }
    default:
      break;
  }

  result = GST_ELEMENT_CLASS (parent_class)->change_state (element, transition);

  switch (transition) {
    default:
      break;
  }

  return result;



}

static gboolean
gst_single_queue_flush (GstMultiQueue * mq, GstSingleQueue * sq, gboolean flush)
{
  gboolean result;

  GST_DEBUG_OBJECT (mq, "flush %s queue %d", (flush ? "start" : "stop"),
      sq->id);

  if (flush) {
<<<<<<< HEAD
    sq->srcresult = GST_FLOW_FLUSHING;
=======
    GST_MULTI_QUEUE_MUTEX_LOCK (mq);
    sq->srcresult = GST_FLOW_WRONG_STATE;
>>>>>>> 9441e711
    gst_data_queue_set_flushing (sq->queue, TRUE);

    sq->flushing = TRUE;
    GST_MULTI_QUEUE_MUTEX_UNLOCK (mq);

    /* wake up non-linked task */
    GST_LOG_OBJECT (mq, "SingleQueue %d : waking up eventually waiting task",
        sq->id);
<<<<<<< HEAD
    GST_MULTI_QUEUE_MUTEX_LOCK (mq);
    g_cond_signal (&sq->turn);
    sq->last_query = FALSE;
    g_cond_signal (&sq->query_handled);
    GST_MULTI_QUEUE_MUTEX_UNLOCK (mq);
=======
    g_cond_signal (sq->turn);
>>>>>>> 9441e711

    GST_LOG_OBJECT (mq, "SingleQueue %d : pausing task", sq->id);
    result = gst_pad_pause_task (sq->srcpad);
    sq->sink_tainted = sq->src_tainted = TRUE;
  } else {
    GST_MULTI_QUEUE_MUTEX_LOCK (mq);
    gst_data_queue_flush (sq->queue);
    gst_segment_init (&sq->sink_segment, GST_FORMAT_TIME);
    gst_segment_init (&sq->src_segment, GST_FORMAT_TIME);
    /* All pads start off not-linked for a smooth kick-off */
    sq->srcresult = GST_FLOW_OK;
    sq->pushed = FALSE;
    sq->cur_time = 0;
    sq->max_size.visible = mq->max_size.visible;
    sq->is_eos = FALSE;
    sq->nextid = 0;
    sq->oldid = 0;
    sq->last_oldid = G_MAXUINT32;
    sq->next_time = GST_CLOCK_TIME_NONE;
    sq->last_time = GST_CLOCK_TIME_NONE;
    gst_data_queue_set_flushing (sq->queue, FALSE);

    /* Reset high time to be recomputed next */
    mq->high_time = GST_CLOCK_TIME_NONE;

    sq->flushing = FALSE;
    GST_MULTI_QUEUE_MUTEX_UNLOCK (mq);

    GST_LOG_OBJECT (mq, "SingleQueue %d : starting task", sq->id);
    result =
        gst_pad_start_task (sq->srcpad, (GstTaskFunction) gst_multi_queue_loop,
        sq->srcpad);
  }
  return result;
}

static void
update_buffering (GstMultiQueue * mq, GstSingleQueue * sq)
{
  GstDataQueueSize size;
  gint percent, tmp;
  gboolean post = FALSE;

  /* nothing to dowhen we are not in buffering mode */
  if (!mq->use_buffering)
    return;

  gst_data_queue_get_level (sq->queue, &size);

  GST_DEBUG_OBJECT (mq,
      "queue %d: visible %u/%u, bytes %u/%u, time %" G_GUINT64_FORMAT "/%"
      G_GUINT64_FORMAT, sq->id, size.visible, sq->max_size.visible,
      size.bytes, sq->max_size.bytes, sq->cur_time, sq->max_size.time);

  /* get bytes and time percentages and take the max */
  if (sq->is_eos) {
    percent = 100;
  } else {
    percent = 0;
    if (sq->max_size.time > 0) {
      tmp = (sq->cur_time * 100) / sq->max_size.time;
      percent = MAX (percent, tmp);
    }
    if (sq->max_size.bytes > 0) {
      tmp = (size.bytes * 100) / sq->max_size.bytes;
      percent = MAX (percent, tmp);
    }
  }

  if (mq->buffering) {
    post = TRUE;
    if (percent >= mq->high_percent) {
      mq->buffering = FALSE;
    }
    /* make sure it increases */
    percent = MAX (mq->percent, percent);

    if (percent == mq->percent)
      /* don't post if nothing changed */
      post = FALSE;
    else
      /* else keep last value we posted */
      mq->percent = percent;
  } else {
    if (percent < mq->low_percent) {
      mq->buffering = TRUE;
      mq->percent = percent;
      post = TRUE;
    }
  }
  if (post) {
    GstMessage *message;

    /* scale to high percent so that it becomes the 100% mark */
    percent = percent * 100 / mq->high_percent;
    /* clip */
    if (percent > 100)
      percent = 100;

    GST_DEBUG_OBJECT (mq, "buffering %d percent", percent);
    message = gst_message_new_buffering (GST_OBJECT_CAST (mq), percent);

    gst_element_post_message (GST_ELEMENT_CAST (mq), message);
  } else {
    GST_DEBUG_OBJECT (mq, "filled %d percent", percent);
  }
}

/* calculate the diff between running time on the sink and src of the queue.
 * This is the total amount of time in the queue. 
 * WITH LOCK TAKEN */
static void
update_time_level (GstMultiQueue * mq, GstSingleQueue * sq)
{
  gint64 sink_time, src_time;

  if (sq->sink_tainted) {
    sink_time = sq->sinktime =
        gst_segment_to_running_time (&sq->sink_segment, GST_FORMAT_TIME,
        sq->sink_segment.position);

    if (G_UNLIKELY (sink_time != GST_CLOCK_TIME_NONE))
      /* if we have a time, we become untainted and use the time */
      sq->sink_tainted = FALSE;
  } else
    sink_time = sq->sinktime;

  if (sq->src_tainted) {
    src_time = sq->srctime =
        gst_segment_to_running_time (&sq->src_segment, GST_FORMAT_TIME,
        sq->src_segment.position);
    /* if we have a time, we become untainted and use the time */
    if (G_UNLIKELY (src_time != GST_CLOCK_TIME_NONE))
      sq->src_tainted = FALSE;
  } else
    src_time = sq->srctime;

  GST_DEBUG_OBJECT (mq,
      "queue %d, sink %" GST_TIME_FORMAT ", src %" GST_TIME_FORMAT, sq->id,
      GST_TIME_ARGS (sink_time), GST_TIME_ARGS (src_time));

  /* This allows for streams with out of order timestamping - sometimes the
   * emerging timestamp is later than the arriving one(s) */
  if (G_LIKELY (sink_time != -1 && src_time != -1 && sink_time > src_time))
    sq->cur_time = sink_time - src_time;
  else
    sq->cur_time = 0;

  /* updating the time level can change the buffering state */
  update_buffering (mq, sq);

  return;
}

/* take a SEGMENT event and apply the values to segment, updating the time
 * level of queue. */
static void
apply_segment (GstMultiQueue * mq, GstSingleQueue * sq, GstEvent * event,
    GstSegment * segment)
{
  gst_event_copy_segment (event, segment);

  /* now configure the values, we use these to track timestamps on the
   * sinkpad. */
  if (segment->format != GST_FORMAT_TIME) {
    /* non-time format, pretent the current time segment is closed with a
     * 0 start and unknown stop time. */
    segment->format = GST_FORMAT_TIME;
    segment->start = 0;
    segment->stop = -1;
    segment->time = 0;
  }
  GST_MULTI_QUEUE_MUTEX_LOCK (mq);

  if (segment == &sq->sink_segment)
    sq->sink_tainted = TRUE;
  else
    sq->src_tainted = TRUE;

  GST_DEBUG_OBJECT (mq,
      "queue %d, configured SEGMENT %" GST_SEGMENT_FORMAT, sq->id, segment);

  /* segment can update the time level of the queue */
  update_time_level (mq, sq);

  GST_MULTI_QUEUE_MUTEX_UNLOCK (mq);
}

/* take a buffer and update segment, updating the time level of the queue. */
static void
apply_buffer (GstMultiQueue * mq, GstSingleQueue * sq, GstClockTime timestamp,
    GstClockTime duration, GstSegment * segment)
{
  GST_MULTI_QUEUE_MUTEX_LOCK (mq);

  /* if no timestamp is set, assume it's continuous with the previous 
   * time */
  if (timestamp == GST_CLOCK_TIME_NONE)
    timestamp = segment->position;

  /* add duration */
  if (duration != GST_CLOCK_TIME_NONE)
    timestamp += duration;

  GST_DEBUG_OBJECT (mq, "queue %d, position updated to %" GST_TIME_FORMAT,
      sq->id, GST_TIME_ARGS (timestamp));

  segment->position = timestamp;

  if (segment == &sq->sink_segment)
    sq->sink_tainted = TRUE;
  else
    sq->src_tainted = TRUE;

  /* calc diff with other end */
  update_time_level (mq, sq);
  GST_MULTI_QUEUE_MUTEX_UNLOCK (mq);
}

static GstClockTime
get_running_time (GstSegment * segment, GstMiniObject * object, gboolean end)
{
  GstClockTime time = GST_CLOCK_TIME_NONE;

  if (GST_IS_BUFFER (object)) {
    GstBuffer *buf = GST_BUFFER_CAST (object);

    if (GST_BUFFER_TIMESTAMP_IS_VALID (buf)) {
      time = GST_BUFFER_TIMESTAMP (buf);
      if (end && GST_BUFFER_DURATION_IS_VALID (buf))
        time += GST_BUFFER_DURATION (buf);
      if (time > segment->stop)
        time = segment->stop;
      time = gst_segment_to_running_time (segment, GST_FORMAT_TIME, time);
    }
  } else if (GST_IS_BUFFER_LIST (object)) {
    GstBufferList *list = GST_BUFFER_LIST_CAST (object);
    gint i, n;
    GstBuffer *buf;

    n = gst_buffer_list_length (list);
    for (i = 0; i < n; i++) {
      buf = gst_buffer_list_get (list, i);
      if (GST_BUFFER_TIMESTAMP_IS_VALID (buf)) {
        time = GST_BUFFER_TIMESTAMP (buf);
        if (end && GST_BUFFER_DURATION_IS_VALID (buf))
          time += GST_BUFFER_DURATION (buf);
        if (time > segment->stop)
          time = segment->stop;
        time = gst_segment_to_running_time (segment, GST_FORMAT_TIME, time);
        if (!end)
          goto done;
      } else if (!end) {
        goto done;
      }
    }
  } else if (GST_IS_EVENT (object)) {
    GstEvent *event = GST_EVENT_CAST (object);

    /* For newsegment events return the running time of the start position */
    if (GST_EVENT_TYPE (event) == GST_EVENT_SEGMENT) {
      const GstSegment *new_segment;

      gst_event_parse_segment (event, &new_segment);
      if (new_segment->format == GST_FORMAT_TIME) {
        time =
            gst_segment_to_running_time (new_segment, GST_FORMAT_TIME,
            new_segment->start);
      }
    }
  }

done:
  return time;
}

static GstFlowReturn
gst_single_queue_push_one (GstMultiQueue * mq, GstSingleQueue * sq,
    GstMiniObject * object)
{
  GstFlowReturn result = GST_FLOW_OK;

  if (GST_IS_BUFFER (object)) {
    GstBuffer *buffer;
    GstClockTime timestamp, duration;

    buffer = GST_BUFFER_CAST (object);
    timestamp = GST_BUFFER_TIMESTAMP (buffer);
    duration = GST_BUFFER_DURATION (buffer);

    apply_buffer (mq, sq, timestamp, duration, &sq->src_segment);

    /* Applying the buffer may have made the queue non-full again, unblock it if needed */
    gst_data_queue_limits_changed (sq->queue);

    GST_DEBUG_OBJECT (mq,
        "SingleQueue %d : Pushing buffer %p with ts %" GST_TIME_FORMAT,
        sq->id, buffer, GST_TIME_ARGS (timestamp));

    result = gst_pad_push (sq->srcpad, buffer);
  } else if (GST_IS_EVENT (object)) {
    GstEvent *event;

    event = GST_EVENT_CAST (object);

    switch (GST_EVENT_TYPE (event)) {
      case GST_EVENT_EOS:
        result = GST_FLOW_EOS;
        break;
      case GST_EVENT_SEGMENT:
        apply_segment (mq, sq, event, &sq->src_segment);
        /* Applying the segment may have made the queue non-full again, unblock it if needed */
        gst_data_queue_limits_changed (sq->queue);
        break;
      default:
        break;
    }

    GST_DEBUG_OBJECT (mq,
        "SingleQueue %d : Pushing event %p of type %s",
        sq->id, event, GST_EVENT_TYPE_NAME (event));

    gst_pad_push_event (sq->srcpad, event);
  } else if (GST_IS_QUERY (object)) {
    GstQuery *query;
    gboolean res;

    query = GST_QUERY_CAST (object);

    res = gst_pad_peer_query (sq->srcpad, query);

    GST_MULTI_QUEUE_MUTEX_LOCK (mq);
    sq->last_query = res;
    g_cond_signal (&sq->query_handled);
    GST_MULTI_QUEUE_MUTEX_UNLOCK (mq);
  } else {
    g_warning ("Unexpected object in singlequeue %d (refcounting problem?)",
        sq->id);
  }
  return result;

  /* ERRORS */
}

static GstMiniObject *
gst_multi_queue_item_steal_object (GstMultiQueueItem * item)
{
  GstMiniObject *res;

  res = item->object;
  item->object = NULL;

  return res;
}

static void
gst_multi_queue_item_destroy (GstMultiQueueItem * item)
{
  if (item->object)
    gst_mini_object_unref (item->object);
  g_slice_free (GstMultiQueueItem, item);
}

/* takes ownership of passed mini object! */
static GstMultiQueueItem *
gst_multi_queue_buffer_item_new (GstMiniObject * object, guint32 curid)
{
  GstMultiQueueItem *item;

  item = g_slice_new (GstMultiQueueItem);
  item->object = object;
  item->destroy = (GDestroyNotify) gst_multi_queue_item_destroy;
  item->posid = curid;

  item->size = gst_buffer_get_size (GST_BUFFER_CAST (object));
  item->duration = GST_BUFFER_DURATION (object);
  if (item->duration == GST_CLOCK_TIME_NONE)
    item->duration = 0;
  item->visible = TRUE;
  return item;
}

static GstMultiQueueItem *
gst_multi_queue_mo_item_new (GstMiniObject * object, guint32 curid)
{
  GstMultiQueueItem *item;

  item = g_slice_new (GstMultiQueueItem);
  item->object = object;
  item->destroy = (GDestroyNotify) gst_multi_queue_item_destroy;
  item->posid = curid;

  item->size = 0;
  item->duration = 0;
  item->visible = FALSE;
  return item;
}

/* Each main loop attempts to push buffers until the return value
 * is not-linked. not-linked pads are not allowed to push data beyond
 * any linked pads, so they don't 'rush ahead of the pack'.
 */
static void
gst_multi_queue_loop (GstPad * pad)
{
  GstSingleQueue *sq;
  GstMultiQueueItem *item;
  GstDataQueueItem *sitem;
  GstMultiQueue *mq;
  GstMiniObject *object = NULL;
  guint32 newid;
  GstFlowReturn result;
  GstClockTime next_time;

  sq = (GstSingleQueue *) gst_pad_get_element_private (pad);
  mq = sq->mqueue;

  GST_DEBUG_OBJECT (mq, "SingleQueue %d : trying to pop an object", sq->id);

  if (sq->flushing)
    goto out_flushing;

  /* Get something from the queue, blocking until that happens, or we get
   * flushed */
  if (!(gst_data_queue_pop (sq->queue, &sitem)))
    goto out_flushing;

  item = (GstMultiQueueItem *) sitem;
  newid = item->posid;

  /* steal the object and destroy the item */
  object = gst_multi_queue_item_steal_object (item);
  gst_multi_queue_item_destroy (item);

  /* Get running time of the item. Events will have GST_CLOCK_TIME_NONE */
  next_time = get_running_time (&sq->src_segment, object, TRUE);

  GST_LOG_OBJECT (mq, "SingleQueue %d : newid:%d , oldid:%d",
      sq->id, newid, sq->last_oldid);

  /* If we're not-linked, we do some extra work because we might need to
   * wait before pushing. If we're linked but there's a gap in the IDs,
   * or it's the first loop, or we just passed the previous highid, 
   * we might need to wake some sleeping pad up, so there's extra work 
   * there too */
  GST_MULTI_QUEUE_MUTEX_LOCK (mq);
  if (sq->srcresult == GST_FLOW_NOT_LINKED
      || (sq->last_oldid == G_MAXUINT32) || (newid != (sq->last_oldid + 1))
      || sq->last_oldid > mq->highid) {
    GST_LOG_OBJECT (mq, "CHECKING sq->srcresult: %s",
        gst_flow_get_name (sq->srcresult));

    /* Check again if we're flushing after the lock is taken,
     * the flush flag might have been changed in the meantime */
    if (sq->flushing) {
      GST_MULTI_QUEUE_MUTEX_UNLOCK (mq);
      goto out_flushing;
    }

    /* Update the nextid so other threads know when to wake us up */
    sq->nextid = newid;
    sq->next_time = next_time;

    /* Update the oldid (the last ID we output) for highid tracking */
    if (sq->last_oldid != G_MAXUINT32)
      sq->oldid = sq->last_oldid;

    if (sq->srcresult == GST_FLOW_NOT_LINKED) {
      /* Go to sleep until it's time to push this buffer */

      /* Recompute the highid */
      compute_high_id (mq);
      /* Recompute the high time */
      compute_high_time (mq);

      while (((mq->sync_by_running_time && next_time != GST_CLOCK_TIME_NONE &&
                  (mq->high_time == GST_CLOCK_TIME_NONE
                      || next_time >= mq->high_time))
              || (!mq->sync_by_running_time && newid > mq->highid))
          && sq->srcresult == GST_FLOW_NOT_LINKED) {

        GST_DEBUG_OBJECT (mq,
            "queue %d sleeping for not-linked wakeup with "
            "newid %u, highid %u, next_time %" GST_TIME_FORMAT
            ", high_time %" GST_TIME_FORMAT, sq->id, newid, mq->highid,
            GST_TIME_ARGS (next_time), GST_TIME_ARGS (mq->high_time));

        /* Wake up all non-linked pads before we sleep */
        wake_up_next_non_linked (mq);

        mq->numwaiting++;
        g_cond_wait (&sq->turn, &mq->qlock);
        mq->numwaiting--;

        if (sq->flushing) {
          GST_MULTI_QUEUE_MUTEX_UNLOCK (mq);
          goto out_flushing;
        }

        /* Recompute the high time */
        compute_high_time (mq);

        GST_DEBUG_OBJECT (mq, "queue %d woken from sleeping for not-linked "
            "wakeup with newid %u, highid %u, next_time %" GST_TIME_FORMAT
            ", high_time %" GST_TIME_FORMAT, sq->id, newid, mq->highid,
            GST_TIME_ARGS (next_time), GST_TIME_ARGS (mq->high_time));
      }

      /* Re-compute the high_id in case someone else pushed */
      compute_high_id (mq);
    } else {
      compute_high_id (mq);
      /* Wake up all non-linked pads */
      wake_up_next_non_linked (mq);
    }
    /* We're done waiting, we can clear the nextid and nexttime */
    sq->nextid = 0;
    sq->next_time = GST_CLOCK_TIME_NONE;
  }
  GST_MULTI_QUEUE_MUTEX_UNLOCK (mq);

  if (sq->flushing)
    goto out_flushing;

  GST_LOG_OBJECT (mq, "BEFORE PUSHING sq->srcresult: %s",
      gst_flow_get_name (sq->srcresult));

  /* Update time stats */
  GST_MULTI_QUEUE_MUTEX_LOCK (mq);
  next_time = get_running_time (&sq->src_segment, object, FALSE);
  if (next_time != GST_CLOCK_TIME_NONE) {
    if (sq->last_time == GST_CLOCK_TIME_NONE || sq->last_time < next_time)
      sq->last_time = next_time;
    if (mq->high_time == GST_CLOCK_TIME_NONE || mq->high_time <= next_time) {
      /* Wake up all non-linked pads now that we advanced the high time */
      mq->high_time = next_time;
      wake_up_next_non_linked (mq);
    }
  }
  GST_MULTI_QUEUE_MUTEX_UNLOCK (mq);

  /* Try to push out the new object */
  result = gst_single_queue_push_one (mq, sq, object);

  /* Check if we pushed something already and if this is
   * now a switch from an active to a non-active stream.
   *
   * If it is, we reset all the waiting streams, let them
   * push another buffer to see if they're now active again.
   * This allows faster switching between streams and prevents
   * deadlocks if downstream does any waiting too.
   */
  GST_MULTI_QUEUE_MUTEX_LOCK (mq);
  if (sq->pushed && sq->srcresult == GST_FLOW_OK
      && result == GST_FLOW_NOT_LINKED) {
    GList *tmp;

    GST_LOG_OBJECT (mq, "SingleQueue %d : Changed from active to non-active",
        sq->id);

    compute_high_id (mq);

    /* maybe no-one is waiting */
    if (mq->numwaiting > 0) {
      /* Else figure out which singlequeue(s) need waking up */
      for (tmp = mq->queues; tmp; tmp = g_list_next (tmp)) {
        GstSingleQueue *sq2 = (GstSingleQueue *) tmp->data;

        if (sq2->srcresult == GST_FLOW_NOT_LINKED) {
          GST_LOG_OBJECT (mq, "Waking up singlequeue %d", sq2->id);
          sq2->pushed = FALSE;
          sq2->srcresult = GST_FLOW_OK;
          g_cond_signal (sq2->turn);
        }
      }
    }
  }

  if (GST_IS_BUFFER (object))
    sq->pushed = TRUE;
  sq->srcresult = result;
  sq->last_oldid = newid;
  GST_MULTI_QUEUE_MUTEX_UNLOCK (mq);

  object = NULL;

  if (result != GST_FLOW_OK && result != GST_FLOW_NOT_LINKED
      && result != GST_FLOW_EOS)
    goto out_flushing;

  GST_LOG_OBJECT (mq, "AFTER PUSHING sq->srcresult: %s",
      gst_flow_get_name (sq->srcresult));

  return;

out_flushing:
  {
    if (object)
      gst_mini_object_unref (object);

    /* Need to make sure wake up any sleeping pads when we exit */
    GST_MULTI_QUEUE_MUTEX_LOCK (mq);
    compute_high_time (mq);
    compute_high_id (mq);
    wake_up_next_non_linked (mq);
    GST_MULTI_QUEUE_MUTEX_UNLOCK (mq);

    /* upstream needs to see fatal result ASAP to shut things down,
     * but might be stuck in one of our other full queues;
     * so empty this one and trigger dynamic queue growth. At
     * this point the srcresult is not OK, NOT_LINKED
     * or EOS, i.e. a real failure */
    gst_data_queue_flush (sq->queue);
    single_queue_underrun_cb (sq->queue, sq);
    gst_data_queue_set_flushing (sq->queue, TRUE);
    gst_pad_pause_task (sq->srcpad);
    GST_CAT_LOG_OBJECT (multi_queue_debug, mq,
        "SingleQueue[%d] task paused, reason:%s",
        sq->id, gst_flow_get_name (sq->srcresult));
    return;
  }
}

/**
 * gst_multi_queue_chain:
 *
 * This is similar to GstQueue's chain function, except:
 * _ we don't have leak behaviours,
 * _ we push with a unique id (curid)
 */
static GstFlowReturn
gst_multi_queue_chain (GstPad * pad, GstObject * parent, GstBuffer * buffer)
{
  GstSingleQueue *sq;
  GstMultiQueue *mq;
  GstMultiQueueItem *item;
  guint32 curid;
  GstClockTime timestamp, duration;

  sq = gst_pad_get_element_private (pad);
  mq = sq->mqueue;

  /* if eos, we are always full, so avoid hanging incoming indefinitely */
  if (sq->is_eos)
    goto was_eos;

  /* Get a unique incrementing id */
  curid = g_atomic_int_add ((gint *) & mq->counter, 1);

  GST_LOG_OBJECT (mq, "SingleQueue %d : about to enqueue buffer %p with id %d",
      sq->id, buffer, curid);

  item = gst_multi_queue_buffer_item_new (GST_MINI_OBJECT_CAST (buffer), curid);

  timestamp = GST_BUFFER_TIMESTAMP (buffer);
  duration = GST_BUFFER_DURATION (buffer);

  if (!(gst_data_queue_push (sq->queue, (GstDataQueueItem *) item)))
    goto flushing;

  /* update time level, we must do this after pushing the data in the queue so
   * that we never end up filling the queue first. */
  apply_buffer (mq, sq, timestamp, duration, &sq->sink_segment);

done:
  return sq->srcresult;

  /* ERRORS */
flushing:
  {
    GST_LOG_OBJECT (mq, "SingleQueue %d : exit because task paused, reason: %s",
        sq->id, gst_flow_get_name (sq->srcresult));
    gst_multi_queue_item_destroy (item);
    goto done;
  }
was_eos:
  {
    GST_DEBUG_OBJECT (mq, "we are EOS, dropping buffer, return EOS");
    gst_buffer_unref (buffer);
    return GST_FLOW_EOS;
  }
}

static gboolean
gst_multi_queue_sink_activate_mode (GstPad * pad, GstObject * parent,
    GstPadMode mode, gboolean active)
{
  gboolean res;
  GstSingleQueue *sq;
  GstMultiQueue *mq;

  sq = (GstSingleQueue *) gst_pad_get_element_private (pad);
  mq = (GstMultiQueue *) gst_pad_get_parent (pad);

  /* mq is NULL if the pad is activated/deactivated before being
   * added to the multiqueue */
  if (mq)
    GST_MULTI_QUEUE_MUTEX_LOCK (mq);

<<<<<<< HEAD
  switch (mode) {
    case GST_PAD_MODE_PUSH:
      if (active) {
        /* All pads start off linked until they push one buffer */
        sq->srcresult = GST_FLOW_OK;
      } else {
        sq->srcresult = GST_FLOW_FLUSHING;
        gst_data_queue_flush (sq->queue);
      }
      res = TRUE;
      break;
    default:
      res = FALSE;
      break;
  }
  return res;
=======
  if (active) {
    /* All pads start off linked until they push one buffer */
    sq->srcresult = GST_FLOW_OK;
    sq->pushed = FALSE;
  } else {
    sq->srcresult = GST_FLOW_WRONG_STATE;
    gst_data_queue_flush (sq->queue);
  }

  if (mq) {
    GST_MULTI_QUEUE_MUTEX_UNLOCK (mq);
    gst_object_unref (mq);
  }

  return TRUE;
>>>>>>> 9441e711
}

static gboolean
gst_multi_queue_sink_event (GstPad * pad, GstObject * parent, GstEvent * event)
{
  GstSingleQueue *sq;
  GstMultiQueue *mq;
  guint32 curid;
  GstMultiQueueItem *item;
  gboolean res;
  GstEventType type;
  GstEvent *sref = NULL;

  sq = (GstSingleQueue *) gst_pad_get_element_private (pad);
  mq = (GstMultiQueue *) parent;

  type = GST_EVENT_TYPE (event);

  switch (type) {
    case GST_EVENT_FLUSH_START:
      GST_DEBUG_OBJECT (mq, "SingleQueue %d : received flush start event",
          sq->id);

      res = gst_pad_push_event (sq->srcpad, event);

      gst_single_queue_flush (mq, sq, TRUE);
      goto done;

    case GST_EVENT_FLUSH_STOP:
      GST_DEBUG_OBJECT (mq, "SingleQueue %d : received flush stop event",
          sq->id);

      res = gst_pad_push_event (sq->srcpad, event);

      gst_single_queue_flush (mq, sq, FALSE);
      goto done;
    case GST_EVENT_SEGMENT:
      /* take ref because the queue will take ownership and we need the event
       * afterwards to update the segment */
      sref = gst_event_ref (event);
      break;

    default:
      if (!(GST_EVENT_IS_SERIALIZED (event))) {
        res = gst_pad_push_event (sq->srcpad, event);
        goto done;
      }
      break;
  }

  /* if eos, we are always full, so avoid hanging incoming indefinitely */
  if (sq->is_eos)
    goto was_eos;

  /* Get an unique incrementing id. */
  curid = g_atomic_int_add ((gint *) & mq->counter, 1);

  item = gst_multi_queue_mo_item_new ((GstMiniObject *) event, curid);

  GST_DEBUG_OBJECT (mq,
      "SingleQueue %d : Enqueuing event %p of type %s with id %d",
      sq->id, event, GST_EVENT_TYPE_NAME (event), curid);

  if (!(res = gst_data_queue_push (sq->queue, (GstDataQueueItem *) item)))
    goto flushing;

  /* mark EOS when we received one, we must do that after putting the
   * buffer in the queue because EOS marks the buffer as filled. No need to take
   * a lock, the _check_full happens from this thread only, right before pushing
   * into dataqueue. */
  switch (type) {
    case GST_EVENT_EOS:
      sq->is_eos = TRUE;
      /* EOS affects the buffering state */
      update_buffering (mq, sq);
      single_queue_overrun_cb (sq->queue, sq);
      break;
    case GST_EVENT_SEGMENT:
      apply_segment (mq, sq, sref, &sq->sink_segment);
      gst_event_unref (sref);
      break;
    default:
      break;
  }
done:
  return res;

flushing:
  {
    GST_LOG_OBJECT (mq, "SingleQueue %d : exit because task paused, reason: %s",
        sq->id, gst_flow_get_name (sq->srcresult));
    if (sref)
      gst_event_unref (sref);
    gst_multi_queue_item_destroy (item);
    goto done;
  }
was_eos:
  {
    GST_DEBUG_OBJECT (mq, "we are EOS, dropping event, return FALSE");
    gst_event_unref (event);
    res = FALSE;
    goto done;
  }
}

static gboolean
gst_multi_queue_sink_query (GstPad * pad, GstObject * parent, GstQuery * query)
{
  gboolean res;
  GstSingleQueue *sq;
  GstMultiQueue *mq;

  sq = (GstSingleQueue *) gst_pad_get_element_private (pad);
  mq = (GstMultiQueue *) parent;

  switch (GST_QUERY_TYPE (query)) {
    default:
      if (GST_QUERY_IS_SERIALIZED (query)) {
        guint32 curid;
        GstMultiQueueItem *item;

        /* Get an unique incrementing id. */
        curid = g_atomic_int_add ((gint *) & mq->counter, 1);

        item = gst_multi_queue_mo_item_new ((GstMiniObject *) query, curid);

        GST_DEBUG_OBJECT (mq,
            "SingleQueue %d : Enqueuing query %p of type %s with id %d",
            sq->id, query, GST_QUERY_TYPE_NAME (query), curid);

        GST_MULTI_QUEUE_MUTEX_LOCK (mq);
        res = gst_data_queue_push (sq->queue, (GstDataQueueItem *) item);
        g_cond_wait (&sq->query_handled, &mq->qlock);
        res = sq->last_query;
        GST_MULTI_QUEUE_MUTEX_UNLOCK (mq);
      } else {
        /* default handling */
        res = gst_pad_query_default (pad, parent, query);
      }
      break;
  }
  return res;
}

static gboolean
gst_multi_queue_src_activate_mode (GstPad * pad, GstObject * parent,
    GstPadMode mode, gboolean active)
{
  GstMultiQueue *mq;
  GstSingleQueue *sq;
  gboolean result;

  sq = (GstSingleQueue *) gst_pad_get_element_private (pad);
  mq = sq->mqueue;

  GST_DEBUG_OBJECT (mq, "SingleQueue %d", sq->id);

  switch (mode) {
    case GST_PAD_MODE_PUSH:
      if (active) {
        result = gst_single_queue_flush (mq, sq, FALSE);
      } else {
        result = gst_single_queue_flush (mq, sq, TRUE);
        /* make sure streaming finishes */
        result |= gst_pad_stop_task (pad);
      }
      break;
    default:
      result = FALSE;
      break;
  }
  return result;
}

static gboolean
gst_multi_queue_src_event (GstPad * pad, GstObject * parent, GstEvent * event)
{
  GstSingleQueue *sq = gst_pad_get_element_private (pad);

  return gst_pad_push_event (sq->sinkpad, event);
}

static gboolean
gst_multi_queue_src_query (GstPad * pad, GstObject * parent, GstQuery * query)
{
  gboolean res;

  /* FIXME, Handle position offset depending on queue size */
  switch (GST_QUERY_TYPE (query)) {
    default:
      /* default handling */
      res = gst_pad_query_default (pad, parent, query);
      break;
  }
  return res;
}

/*
 * Next-non-linked functions
 */

/* WITH LOCK TAKEN */
static void
wake_up_next_non_linked (GstMultiQueue * mq)
{
  GList *tmp;

  /* maybe no-one is waiting */
  if (mq->numwaiting < 1)
    return;

  /* Else figure out which singlequeue(s) need waking up */
  for (tmp = mq->queues; tmp; tmp = g_list_next (tmp)) {
    GstSingleQueue *sq = (GstSingleQueue *) tmp->data;

    if (sq->srcresult == GST_FLOW_NOT_LINKED) {
      if ((mq->sync_by_running_time && mq->high_time != GST_CLOCK_TIME_NONE
              && sq->next_time != GST_CLOCK_TIME_NONE
              && sq->next_time >= mq->high_time)
          || (sq->nextid != 0 && sq->nextid <= mq->highid)) {
        GST_LOG_OBJECT (mq, "Waking up singlequeue %d", sq->id);
        g_cond_signal (&sq->turn);
      }
    }
  }
}

/* WITH LOCK TAKEN */
static void
compute_high_id (GstMultiQueue * mq)
{
  /* The high-id is either the highest id among the linked pads, or if all
   * pads are not-linked, it's the lowest not-linked pad */
  GList *tmp;
  guint32 lowest = G_MAXUINT32;
  guint32 highid = G_MAXUINT32;

  for (tmp = mq->queues; tmp; tmp = g_list_next (tmp)) {
    GstSingleQueue *sq = (GstSingleQueue *) tmp->data;

    GST_LOG_OBJECT (mq, "inspecting sq:%d , nextid:%d, oldid:%d, srcresult:%s",
        sq->id, sq->nextid, sq->oldid, gst_flow_get_name (sq->srcresult));

    if (sq->srcresult == GST_FLOW_NOT_LINKED) {
      /* No need to consider queues which are not waiting */
      if (sq->nextid == 0) {
        GST_LOG_OBJECT (mq, "sq:%d is not waiting - ignoring", sq->id);
        continue;
      }

      if (sq->nextid < lowest)
        lowest = sq->nextid;
    } else if (sq->srcresult != GST_FLOW_EOS) {
      /* If we don't have a global highid, or the global highid is lower than
       * this single queue's last outputted id, store the queue's one, 
       * unless the singlequeue is at EOS (srcresult = EOS) */
      if ((highid == G_MAXUINT32) || (sq->oldid > highid))
        highid = sq->oldid;
    }
  }

  if (highid == G_MAXUINT32 || lowest < highid)
    mq->highid = lowest;
  else
    mq->highid = highid;

  GST_LOG_OBJECT (mq, "Highid is now : %u, lowest non-linked %u", mq->highid,
      lowest);
}

/* WITH LOCK TAKEN */
static void
compute_high_time (GstMultiQueue * mq)
{
  /* The high-id is either the highest id among the linked pads, or if all
   * pads are not-linked, it's the lowest not-linked pad */
  GList *tmp;
  GstClockTime highest = GST_CLOCK_TIME_NONE;
  GstClockTime lowest = GST_CLOCK_TIME_NONE;

  for (tmp = mq->queues; tmp; tmp = g_list_next (tmp)) {
    GstSingleQueue *sq = (GstSingleQueue *) tmp->data;

    GST_LOG_OBJECT (mq,
        "inspecting sq:%d , next_time:%" GST_TIME_FORMAT ", last_time:%"
        GST_TIME_FORMAT ", srcresult:%s", sq->id, GST_TIME_ARGS (sq->next_time),
        GST_TIME_ARGS (sq->last_time), gst_flow_get_name (sq->srcresult));

    if (sq->srcresult == GST_FLOW_NOT_LINKED) {
      /* No need to consider queues which are not waiting */
      if (sq->next_time == GST_CLOCK_TIME_NONE) {
        GST_LOG_OBJECT (mq, "sq:%d is not waiting - ignoring", sq->id);
        continue;
      }

      if (lowest == GST_CLOCK_TIME_NONE || sq->next_time < lowest)
        lowest = sq->next_time;
    } else if (sq->srcresult != GST_FLOW_EOS) {
      /* If we don't have a global highid, or the global highid is lower than
       * this single queue's last outputted id, store the queue's one, 
       * unless the singlequeue is at EOS (srcresult = EOS) */
      if (highest == GST_CLOCK_TIME_NONE || sq->last_time > highest)
        highest = sq->last_time;
    }
  }

  mq->high_time = highest;

  GST_LOG_OBJECT (mq,
      "High time is now : %" GST_TIME_FORMAT ", lowest non-linked %"
      GST_TIME_FORMAT, GST_TIME_ARGS (mq->high_time), GST_TIME_ARGS (lowest));
}

#define IS_FILLED(q, format, value) (((q)->max_size.format) != 0 && \
     ((q)->max_size.format) <= (value))

/*
 * GstSingleQueue functions
 */
static void
single_queue_overrun_cb (GstDataQueue * dq, GstSingleQueue * sq)
{
  GstMultiQueue *mq = sq->mqueue;
  GList *tmp;
  GstDataQueueSize size;
  gboolean filled = FALSE;

  gst_data_queue_get_level (sq->queue, &size);

  GST_LOG_OBJECT (mq, "Single Queue %d is full", sq->id);

  GST_MULTI_QUEUE_MUTEX_LOCK (mq);
  for (tmp = mq->queues; tmp; tmp = g_list_next (tmp)) {
    GstSingleQueue *oq = (GstSingleQueue *) tmp->data;
    GstDataQueueSize ssize;

    GST_LOG_OBJECT (mq, "Checking Queue %d", oq->id);

    if (gst_data_queue_is_empty (oq->queue)) {
      GST_LOG_OBJECT (mq, "Queue %d is empty", oq->id);
      if (IS_FILLED (sq, visible, size.visible)) {
        sq->max_size.visible = size.visible + 1;
        GST_DEBUG_OBJECT (mq,
            "Another queue is empty, bumping single queue %d max visible to %d",
            sq->id, sq->max_size.visible);
      }
    }
    /* check if we reached the hard time/bytes limits */
    gst_data_queue_get_level (oq->queue, &ssize);

    GST_DEBUG_OBJECT (mq,
        "queue %d: visible %u/%u, bytes %u/%u, time %" G_GUINT64_FORMAT "/%"
        G_GUINT64_FORMAT, oq->id, ssize.visible, oq->max_size.visible,
        ssize.bytes, oq->max_size.bytes, oq->cur_time, oq->max_size.time);

    /* if this queue is filled completely we must signal overrun.
     * FIXME, this seems wrong in many ways
     *  - we're comparing the filled level of this queue against the
     *    values of the other one
     *  - we should only do this after we found no empty queues, ie, move
     *    this check outside of the loop
     *  - the debug statement talks about a different queue than the one
     *    we are checking here.
     */
    if (sq->is_eos || IS_FILLED (sq, bytes, ssize.bytes) ||
        IS_FILLED (sq, time, sq->cur_time)) {
      GST_LOG_OBJECT (mq, "Queue %d is filled", oq->id);
      filled = TRUE;
    }
  }
  /* no queues were empty */
  GST_MULTI_QUEUE_MUTEX_UNLOCK (mq);

  /* Overrun is always forwarded, since this is blocking the upstream element */
  if (filled) {
    GST_DEBUG_OBJECT (mq, "A queue is filled, signalling overrun");
    g_signal_emit (mq, gst_multi_queue_signals[SIGNAL_OVERRUN], 0);
  }

  return;
}

static void
single_queue_underrun_cb (GstDataQueue * dq, GstSingleQueue * sq)
{
  gboolean empty = TRUE;
  GstMultiQueue *mq = sq->mqueue;
  GList *tmp;

  GST_LOG_OBJECT (mq,
      "Single Queue %d is empty, Checking other single queues", sq->id);

  GST_MULTI_QUEUE_MUTEX_LOCK (mq);
  for (tmp = mq->queues; tmp; tmp = g_list_next (tmp)) {
    GstSingleQueue *oq = (GstSingleQueue *) tmp->data;

    if (gst_data_queue_is_full (oq->queue)) {
      GstDataQueueSize size;

      gst_data_queue_get_level (oq->queue, &size);
      if (IS_FILLED (oq, visible, size.visible)) {
        oq->max_size.visible = size.visible + 1;
        GST_DEBUG_OBJECT (mq,
            "queue %d is filled, bumping its max visible to %d", oq->id,
            oq->max_size.visible);
        gst_data_queue_limits_changed (oq->queue);
      }
    }
    if (!gst_data_queue_is_empty (oq->queue))
      empty = FALSE;
  }
  GST_MULTI_QUEUE_MUTEX_UNLOCK (mq);

  if (empty) {
    GST_DEBUG_OBJECT (mq, "All queues are empty, signalling it");
    g_signal_emit (mq, gst_multi_queue_signals[SIGNAL_UNDERRUN], 0);
  }
}

static gboolean
single_queue_check_full (GstDataQueue * dataq, guint visible, guint bytes,
    guint64 time, GstSingleQueue * sq)
{
  gboolean res;
  GstMultiQueue *mq = sq->mqueue;

  GST_DEBUG_OBJECT (mq,
      "queue %d: visible %u/%u, bytes %u/%u, time %" G_GUINT64_FORMAT "/%"
      G_GUINT64_FORMAT, sq->id, visible, sq->max_size.visible, bytes,
      sq->max_size.bytes, sq->cur_time, sq->max_size.time);

  /* we are always filled on EOS */
  if (sq->is_eos)
    return TRUE;

  /* we never go past the max visible items unless we are in buffering mode */
  if (!mq->use_buffering && IS_FILLED (sq, visible, visible))
    return TRUE;

  /* check time or bytes */
  res = IS_FILLED (sq, time, sq->cur_time) || IS_FILLED (sq, bytes, bytes);

  return res;
}

static void
gst_single_queue_free (GstSingleQueue * sq)
{
  /* DRAIN QUEUE */
  gst_data_queue_flush (sq->queue);
  g_object_unref (sq->queue);
  g_cond_clear (&sq->turn);
  g_cond_clear (&sq->query_handled);
  g_free (sq);
}

static GstSingleQueue *
gst_single_queue_new (GstMultiQueue * mqueue, guint id)
{
  GstSingleQueue *sq;
  gchar *name;
  GList *tmp;
  guint temp_id = (id == -1) ? 0 : id;

  GST_MULTI_QUEUE_MUTEX_LOCK (mqueue);

  /* Find an unused queue ID, if possible the passed one */
  for (tmp = mqueue->queues; tmp; tmp = g_list_next (tmp)) {
    GstSingleQueue *sq2 = (GstSingleQueue *) tmp->data;
    /* This works because the IDs are sorted in ascending order */
    if (sq2->id == temp_id) {
      /* If this ID was requested by the caller return NULL,
       * otherwise just get us the next one */
      if (id == -1)
        temp_id = sq2->id + 1;
      else
        return NULL;
    } else if (sq2->id > temp_id) {
      break;
    }
  }

  sq = g_new0 (GstSingleQueue, 1);
  mqueue->nbqueues++;
  sq->id = temp_id;

  mqueue->queues = g_list_insert_before (mqueue->queues, tmp, sq);
  mqueue->queues_cookie++;

  /* copy over max_size and extra_size so we don't need to take the lock
   * any longer when checking if the queue is full. */
  sq->max_size.visible = mqueue->max_size.visible;
  sq->max_size.bytes = mqueue->max_size.bytes;
  sq->max_size.time = mqueue->max_size.time;

  sq->extra_size.visible = mqueue->extra_size.visible;
  sq->extra_size.bytes = mqueue->extra_size.bytes;
  sq->extra_size.time = mqueue->extra_size.time;

  GST_DEBUG_OBJECT (mqueue, "Creating GstSingleQueue id:%d", sq->id);

  sq->mqueue = mqueue;
<<<<<<< HEAD
  sq->srcresult = GST_FLOW_FLUSHING;
=======
  sq->srcresult = GST_FLOW_WRONG_STATE;
  sq->pushed = FALSE;
>>>>>>> 9441e711
  sq->queue = gst_data_queue_new_full ((GstDataQueueCheckFullFunction)
      single_queue_check_full,
      (GstDataQueueFullCallback) single_queue_overrun_cb,
      (GstDataQueueEmptyCallback) single_queue_underrun_cb, sq);
  sq->is_eos = FALSE;
  sq->flushing = FALSE;
  gst_segment_init (&sq->sink_segment, GST_FORMAT_TIME);
  gst_segment_init (&sq->src_segment, GST_FORMAT_TIME);

  sq->nextid = 0;
  sq->oldid = 0;
  sq->next_time = GST_CLOCK_TIME_NONE;
  sq->last_time = GST_CLOCK_TIME_NONE;
  g_cond_init (&sq->turn);
  g_cond_init (&sq->query_handled);

  sq->sinktime = GST_CLOCK_TIME_NONE;
  sq->srctime = GST_CLOCK_TIME_NONE;
  sq->sink_tainted = TRUE;
  sq->src_tainted = TRUE;

  name = g_strdup_printf ("sink_%u", sq->id);
  sq->sinkpad = gst_pad_new_from_static_template (&sinktemplate, name);
  g_free (name);

  gst_pad_set_chain_function (sq->sinkpad,
      GST_DEBUG_FUNCPTR (gst_multi_queue_chain));
  gst_pad_set_activatemode_function (sq->sinkpad,
      GST_DEBUG_FUNCPTR (gst_multi_queue_sink_activate_mode));
  gst_pad_set_event_function (sq->sinkpad,
      GST_DEBUG_FUNCPTR (gst_multi_queue_sink_event));
  gst_pad_set_query_function (sq->sinkpad,
      GST_DEBUG_FUNCPTR (gst_multi_queue_sink_query));
  gst_pad_set_iterate_internal_links_function (sq->sinkpad,
      GST_DEBUG_FUNCPTR (gst_multi_queue_iterate_internal_links));
  GST_OBJECT_FLAG_SET (sq->sinkpad, GST_PAD_FLAG_PROXY_CAPS);

  name = g_strdup_printf ("src_%u", sq->id);
  sq->srcpad = gst_pad_new_from_static_template (&srctemplate, name);
  g_free (name);

  gst_pad_set_activatemode_function (sq->srcpad,
      GST_DEBUG_FUNCPTR (gst_multi_queue_src_activate_mode));
  gst_pad_set_event_function (sq->srcpad,
      GST_DEBUG_FUNCPTR (gst_multi_queue_src_event));
  gst_pad_set_query_function (sq->srcpad,
      GST_DEBUG_FUNCPTR (gst_multi_queue_src_query));
  gst_pad_set_iterate_internal_links_function (sq->srcpad,
      GST_DEBUG_FUNCPTR (gst_multi_queue_iterate_internal_links));
  GST_OBJECT_FLAG_SET (sq->srcpad, GST_PAD_FLAG_PROXY_CAPS);

  gst_pad_set_element_private (sq->sinkpad, (gpointer) sq);
  gst_pad_set_element_private (sq->srcpad, (gpointer) sq);

  GST_MULTI_QUEUE_MUTEX_UNLOCK (mqueue);

  /* only activate the pads when we are not in the NULL state
   * and add the pad under the state_lock to prevend state changes
   * between activating and adding */
  g_rec_mutex_lock (GST_STATE_GET_LOCK (mqueue));
  if (GST_STATE_TARGET (mqueue) != GST_STATE_NULL) {
    gst_pad_set_active (sq->srcpad, TRUE);
    gst_pad_set_active (sq->sinkpad, TRUE);
  }
  gst_element_add_pad (GST_ELEMENT (mqueue), sq->srcpad);
  gst_element_add_pad (GST_ELEMENT (mqueue), sq->sinkpad);
  g_rec_mutex_unlock (GST_STATE_GET_LOCK (mqueue));

  GST_DEBUG_OBJECT (mqueue, "GstSingleQueue [%d] created and pads added",
      sq->id);

  return sq;
}<|MERGE_RESOLUTION|>--- conflicted
+++ resolved
@@ -750,12 +750,8 @@
       sq->id);
 
   if (flush) {
-<<<<<<< HEAD
+    GST_MULTI_QUEUE_MUTEX_LOCK (mq);
     sq->srcresult = GST_FLOW_FLUSHING;
-=======
-    GST_MULTI_QUEUE_MUTEX_LOCK (mq);
-    sq->srcresult = GST_FLOW_WRONG_STATE;
->>>>>>> 9441e711
     gst_data_queue_set_flushing (sq->queue, TRUE);
 
     sq->flushing = TRUE;
@@ -764,15 +760,10 @@
     /* wake up non-linked task */
     GST_LOG_OBJECT (mq, "SingleQueue %d : waking up eventually waiting task",
         sq->id);
-<<<<<<< HEAD
-    GST_MULTI_QUEUE_MUTEX_LOCK (mq);
     g_cond_signal (&sq->turn);
     sq->last_query = FALSE;
     g_cond_signal (&sq->query_handled);
     GST_MULTI_QUEUE_MUTEX_UNLOCK (mq);
-=======
-    g_cond_signal (sq->turn);
->>>>>>> 9441e711
 
     GST_LOG_OBJECT (mq, "SingleQueue %d : pausing task", sq->id);
     result = gst_pad_pause_task (sq->srcpad);
@@ -1345,7 +1336,7 @@
           GST_LOG_OBJECT (mq, "Waking up singlequeue %d", sq2->id);
           sq2->pushed = FALSE;
           sq2->srcresult = GST_FLOW_OK;
-          g_cond_signal (sq2->turn);
+          g_cond_signal (&sq2->turn);
         }
       }
     }
@@ -1472,12 +1463,12 @@
   if (mq)
     GST_MULTI_QUEUE_MUTEX_LOCK (mq);
 
-<<<<<<< HEAD
   switch (mode) {
     case GST_PAD_MODE_PUSH:
       if (active) {
         /* All pads start off linked until they push one buffer */
         sq->srcresult = GST_FLOW_OK;
+        sq->pushed = FALSE;
       } else {
         sq->srcresult = GST_FLOW_FLUSHING;
         gst_data_queue_flush (sq->queue);
@@ -1488,24 +1479,13 @@
       res = FALSE;
       break;
   }
-  return res;
-=======
-  if (active) {
-    /* All pads start off linked until they push one buffer */
-    sq->srcresult = GST_FLOW_OK;
-    sq->pushed = FALSE;
-  } else {
-    sq->srcresult = GST_FLOW_WRONG_STATE;
-    gst_data_queue_flush (sq->queue);
-  }
 
   if (mq) {
     GST_MULTI_QUEUE_MUTEX_UNLOCK (mq);
     gst_object_unref (mq);
   }
 
-  return TRUE;
->>>>>>> 9441e711
+  return res;
 }
 
 static gboolean
@@ -2008,12 +1988,8 @@
   GST_DEBUG_OBJECT (mqueue, "Creating GstSingleQueue id:%d", sq->id);
 
   sq->mqueue = mqueue;
-<<<<<<< HEAD
   sq->srcresult = GST_FLOW_FLUSHING;
-=======
-  sq->srcresult = GST_FLOW_WRONG_STATE;
   sq->pushed = FALSE;
->>>>>>> 9441e711
   sq->queue = gst_data_queue_new_full ((GstDataQueueCheckFullFunction)
       single_queue_check_full,
       (GstDataQueueFullCallback) single_queue_overrun_cb,
