--- conflicted
+++ resolved
@@ -672,33 +672,19 @@
     GST_INPUT_SELECTOR_BROADCAST (sel);
 
   /* if we have a pending segment, push it out now */
-<<<<<<< HEAD
   if (G_UNLIKELY (prev_active_sinkpad != active_sinkpad
           || selpad->segment_pending)) {
-    GST_DEBUG_OBJECT (pad,
-        "pushing pending NEWSEGMENT update %d, rate %lf, applied rate %lf, "
-        "format %d, " "%" G_GINT64_FORMAT " -- %" G_GINT64_FORMAT ", time %"
-        G_GINT64_FORMAT, FALSE, seg->rate, seg->applied_rate, seg->format,
-        seg->start, seg->stop, seg->time);
-
-    start_event = gst_event_new_segment (seg);
-    gst_event_set_seqnum (start_event, selpad->segment_seqnum);
-=======
-  if (G_UNLIKELY (selpad->segment_pending)) {
     if (G_UNLIKELY (seg->format == GST_FORMAT_UNDEFINED)) {
       GST_ERROR_OBJECT (pad, "Buffers arrived before NEWSEGMENT event");
-
     } else {
       GST_DEBUG_OBJECT (pad,
           "pushing pending NEWSEGMENT update %d, rate %lf, applied rate %lf, "
-          "format %d, "
-          "%" G_GINT64_FORMAT " -- %" G_GINT64_FORMAT ", time %"
+          "format %d, " "%" G_GINT64_FORMAT " -- %" G_GINT64_FORMAT ", time %"
           G_GINT64_FORMAT, FALSE, seg->rate, seg->applied_rate, seg->format,
           seg->start, seg->stop, seg->time);
->>>>>>> e7b3305f
-
-      start_event = gst_event_new_new_segment_full (FALSE, seg->rate,
-          seg->applied_rate, seg->format, seg->start, seg->stop, seg->time);
+
+      start_event = gst_event_new_segment (seg);
+      gst_event_set_seqnum (start_event, selpad->segment_seqnum);
       selpad->segment_pending = FALSE;
     }
   }
