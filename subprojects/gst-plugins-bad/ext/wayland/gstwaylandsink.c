/* GStreamer Wayland video sink
 *
 * Copyright (C) 2011 Intel Corporation
 * Copyright (C) 2011 Sreerenj Balachandran <sreerenj.balachandran@intel.com>
 * Copyright (C) 2012 Wim Taymans <wim.taymans@gmail.com>
 * Copyright (C) 2014 Collabora Ltd.
 *
 * This library is free software; you can redistribute it and/or
 * modify it under the terms of the GNU Library General Public
 * License as published by the Free Software Foundation; either
 * version 2 of the License, or (at your option) any later version.
 *
 * This library is distributed in the hope that it will be useful,
 * but WITHOUT ANY WARRANTY; without even the implied warranty of
 * MERCHANTABILITY or FITNESS FOR A PARTICULAR PURPOSE.  See the GNU
 * Library General Public License for more details.
 *
 * You should have received a copy of the GNU Library General Public
 * License along with this library; if not, write to the Free
 * Software Foundation, Inc., 51 Franklin Street, Fifth Floor,
 * Boston, MA 02110-1301 USA.
 */

/**
 * SECTION:element-waylandsink
 * @title: waylandsink
 *
 *  The waylandsink is creating its own window and render the decoded video frames to that.
 *  Setup the Wayland environment as described in
 *  [Wayland](http://wayland.freedesktop.org/building.html) home page.
 *
 *  The current implementation is based on weston compositor.
 *
 * ## Example pipelines
 * |[
 * gst-launch-1.0 -v videotestsrc ! waylandsink
 * ]| test the video rendering in wayland
 *
 */

#ifdef HAVE_CONFIG_H
#include <config.h>
#endif

#include "gstwaylandsink.h"

#include <drm_fourcc.h>
#include <gst/allocators/allocators.h>
#include <gst/video/videooverlay.h>

/* signals */
enum
{
  SIGNAL_0,
  LAST_SIGNAL
};

/* Properties */
enum
{
  PROP_0,
  PROP_DISPLAY,
  PROP_FULLSCREEN,
  PROP_ROTATE_METHOD,
  PROP_DRM_DEVICE,
  PROP_LAST
};

GST_DEBUG_CATEGORY (gstwayland_debug);
#define GST_CAT_DEFAULT gstwayland_debug

#define WL_VIDEO_FORMATS \
    "{ BGRx, BGRA, RGBx, xBGR, xRGB, RGBA, ABGR, ARGB, RGB, BGR, " \
    "RGB16, BGR16, YUY2, YVYU, UYVY, AYUV, NV12, NV21, NV16, NV61, " \
    "YUV9, YVU9, Y41B, I420, YV12, Y42B, v308 }"

static GstStaticPadTemplate sink_template = GST_STATIC_PAD_TEMPLATE ("sink",
    GST_PAD_SINK,
    GST_PAD_ALWAYS,
    GST_STATIC_CAPS (GST_VIDEO_CAPS_MAKE (WL_VIDEO_FORMATS) ";"
        GST_VIDEO_DMA_DRM_CAPS_MAKE)
    );

static void gst_wayland_sink_get_property (GObject * object,
    guint prop_id, GValue * value, GParamSpec * pspec);
static void gst_wayland_sink_set_property (GObject * object,
    guint prop_id, const GValue * value, GParamSpec * pspec);
static void gst_wayland_sink_finalize (GObject * object);

static GstStateChangeReturn gst_wayland_sink_change_state (GstElement * element,
    GstStateChange transition);
static void gst_wayland_sink_set_context (GstElement * element,
    GstContext * context);

static gboolean gst_wayland_sink_event (GstBaseSink * bsink, GstEvent * event);
static GstCaps *gst_wayland_sink_get_caps (GstBaseSink * bsink,
    GstCaps * filter);
static gboolean gst_wayland_sink_set_caps (GstBaseSink * bsink, GstCaps * caps);
static gboolean
gst_wayland_sink_propose_allocation (GstBaseSink * bsink, GstQuery * query);
static GstFlowReturn gst_wayland_sink_show_frame (GstVideoSink * vsink,
    GstBuffer * buffer);
static void
render_last_buffer (GstWaylandSink * self, gboolean redraw);

/* VideoOverlay interface */
static void gst_wayland_sink_videooverlay_init (GstVideoOverlayInterface *
    iface);
static void gst_wayland_sink_set_window_handle (GstVideoOverlay * overlay,
    guintptr handle);
static void gst_wayland_sink_set_render_rectangle (GstVideoOverlay * overlay,
    gint x, gint y, gint w, gint h);
static void gst_wayland_sink_expose (GstVideoOverlay * overlay);

#define gst_wayland_sink_parent_class parent_class
G_DEFINE_TYPE_WITH_CODE (GstWaylandSink, gst_wayland_sink, GST_TYPE_VIDEO_SINK,
    G_IMPLEMENT_INTERFACE (GST_TYPE_VIDEO_OVERLAY,
        gst_wayland_sink_videooverlay_init));
GST_ELEMENT_REGISTER_DEFINE (waylandsink, "waylandsink", GST_RANK_MARGINAL,
    GST_TYPE_WAYLAND_SINK);

static void
gst_wayland_sink_class_init (GstWaylandSinkClass * klass)
{
  GObjectClass *gobject_class;
  GstElementClass *gstelement_class;
  GstBaseSinkClass *gstbasesink_class;
  GstVideoSinkClass *gstvideosink_class;

  gobject_class = (GObjectClass *) klass;
  gstelement_class = (GstElementClass *) klass;
  gstbasesink_class = (GstBaseSinkClass *) klass;
  gstvideosink_class = (GstVideoSinkClass *) klass;

  gobject_class->set_property = gst_wayland_sink_set_property;
  gobject_class->get_property = gst_wayland_sink_get_property;
  gobject_class->finalize = GST_DEBUG_FUNCPTR (gst_wayland_sink_finalize);

  gst_element_class_add_static_pad_template (gstelement_class, &sink_template);

  gst_element_class_set_static_metadata (gstelement_class,
      "wayland video sink", "Sink/Video",
      "Output to wayland surface",
      "Sreerenj Balachandran <sreerenj.balachandran@intel.com>, "
      "George Kiagiadakis <george.kiagiadakis@collabora.com>");

  gstelement_class->change_state =
      GST_DEBUG_FUNCPTR (gst_wayland_sink_change_state);
  gstelement_class->set_context =
      GST_DEBUG_FUNCPTR (gst_wayland_sink_set_context);

  gstbasesink_class->event = GST_DEBUG_FUNCPTR (gst_wayland_sink_event);
  gstbasesink_class->get_caps = GST_DEBUG_FUNCPTR (gst_wayland_sink_get_caps);
  gstbasesink_class->set_caps = GST_DEBUG_FUNCPTR (gst_wayland_sink_set_caps);
  gstbasesink_class->propose_allocation =
      GST_DEBUG_FUNCPTR (gst_wayland_sink_propose_allocation);

  gstvideosink_class->show_frame =
      GST_DEBUG_FUNCPTR (gst_wayland_sink_show_frame);

  g_object_class_install_property (gobject_class, PROP_DISPLAY,
      g_param_spec_string ("display", "Wayland Display name", "Wayland "
          "display name to connect to, if not supplied via the GstContext",
          NULL, G_PARAM_READWRITE | G_PARAM_STATIC_STRINGS));

  g_object_class_install_property (gobject_class, PROP_FULLSCREEN,
      g_param_spec_boolean ("fullscreen", "Fullscreen",
          "Whether the surface should be made fullscreen ", FALSE,
          G_PARAM_READWRITE | G_PARAM_STATIC_STRINGS));

  /**
   * waylandsink:rotate-method:
   *
   * Since: 1.22
   */
  g_object_class_install_property (gobject_class, PROP_ROTATE_METHOD,
      g_param_spec_enum ("rotate-method",
          "rotate method",
          "rotate method",
          GST_TYPE_VIDEO_ORIENTATION_METHOD, GST_VIDEO_ORIENTATION_IDENTITY,
          G_PARAM_READWRITE | G_PARAM_STATIC_STRINGS));

 /**
   * waylandsink:drm-device:
   *
   * Since: 1.24
   */
  g_object_class_install_property (gobject_class, PROP_DRM_DEVICE,
      g_param_spec_string ("drm-device", "DRM Device", "Path of the "
          "DRM device to use for dumb buffer allocation",
          NULL,
          G_PARAM_READWRITE | G_PARAM_STATIC_STRINGS | G_PARAM_CONSTRUCT_ONLY));


 /**
  * waylandsink:render-rectangle:
  *
  * This helper installs the "render-rectangle" property into the
  * class.
  *
  * Since: 1.22
  */
  gst_video_overlay_install_properties (gobject_class, PROP_LAST);
}

static void
gst_wayland_sink_init (GstWaylandSink * self)
{
  g_mutex_init (&self->display_lock);
  g_mutex_init (&self->render_lock);
}

static void
gst_wayland_sink_set_fullscreen (GstWaylandSink * self, gboolean fullscreen)
{
  if (fullscreen == self->fullscreen)
    return;

  g_mutex_lock (&self->render_lock);
  self->fullscreen = fullscreen;
  gst_wl_window_ensure_fullscreen (self->window, fullscreen);
  g_mutex_unlock (&self->render_lock);
}

static void
gst_wayland_sink_set_rotate_method (GstWaylandSink * self,
    GstVideoOrientationMethod method, gboolean from_tag)
{
  GstVideoOrientationMethod new_method;

  if (method == GST_VIDEO_ORIENTATION_CUSTOM) {
    GST_WARNING_OBJECT (self, "unsupported custom orientation");
    return;
  }

  GST_OBJECT_LOCK (self);
  if (from_tag)
    self->tag_rotate_method = method;
  else
    self->sink_rotate_method = method;

  if (self->sink_rotate_method == GST_VIDEO_ORIENTATION_AUTO)
    new_method = self->tag_rotate_method;
  else
    new_method = self->sink_rotate_method;

  if (new_method != self->current_rotate_method) {
    GST_DEBUG_OBJECT (self, "Changing method from %d to %d",
        self->current_rotate_method, new_method);

    if (self->window) {
      g_mutex_lock (&self->render_lock);
      gst_wl_window_set_rotate_method (self->window, new_method);
      g_mutex_unlock (&self->render_lock);
    }

    self->current_rotate_method = new_method;
  }
  GST_OBJECT_UNLOCK (self);
}

static void
gst_wayland_sink_get_property (GObject * object,
    guint prop_id, GValue * value, GParamSpec * pspec)
{
  GstWaylandSink *self = GST_WAYLAND_SINK (object);

  switch (prop_id) {
    case PROP_DISPLAY:
      GST_OBJECT_LOCK (self);
      g_value_set_string (value, self->display_name);
      GST_OBJECT_UNLOCK (self);
      break;
    case PROP_FULLSCREEN:
      GST_OBJECT_LOCK (self);
      g_value_set_boolean (value, self->fullscreen);
      GST_OBJECT_UNLOCK (self);
      break;
    case PROP_ROTATE_METHOD:
      GST_OBJECT_LOCK (self);
      g_value_set_enum (value, self->current_rotate_method);
      GST_OBJECT_UNLOCK (self);
      break;
    case PROP_DRM_DEVICE:
      GST_OBJECT_LOCK (self);
      g_value_set_string (value, self->drm_device);
      GST_OBJECT_UNLOCK (self);
      break;
    default:
      G_OBJECT_WARN_INVALID_PROPERTY_ID (object, prop_id, pspec);
      break;
  }
}

static void
gst_wayland_sink_set_property (GObject * object,
    guint prop_id, const GValue * value, GParamSpec * pspec)
{
  GstWaylandSink *self = GST_WAYLAND_SINK (object);

  switch (prop_id) {
    case PROP_DISPLAY:
      GST_OBJECT_LOCK (self);
      self->display_name = g_value_dup_string (value);
      GST_OBJECT_UNLOCK (self);
      break;
    case PROP_FULLSCREEN:
      GST_OBJECT_LOCK (self);
      gst_wayland_sink_set_fullscreen (self, g_value_get_boolean (value));
      GST_OBJECT_UNLOCK (self);
      break;
    case PROP_ROTATE_METHOD:
      gst_wayland_sink_set_rotate_method (self, g_value_get_enum (value),
          FALSE);
      break;
    case PROP_DRM_DEVICE:
      GST_OBJECT_LOCK (self);
      self->drm_device = g_value_dup_string (value);
      GST_OBJECT_UNLOCK (self);
      break;
    default:
      if (!gst_video_overlay_set_property (object, PROP_LAST, prop_id, value))
        G_OBJECT_WARN_INVALID_PROPERTY_ID (object, prop_id, pspec);
      break;
  }
}

static void
gst_wayland_sink_finalize (GObject * object)
{
  GstWaylandSink *self = GST_WAYLAND_SINK (object);

  GST_DEBUG_OBJECT (self, "Finalizing the sink..");

  if (self->last_buffer)
    gst_buffer_unref (self->last_buffer);
  if (self->display)
    g_object_unref (self->display);
  if (self->window)
    g_object_unref (self->window);
  if (self->pool)
    gst_object_unref (self->pool);

  gst_clear_caps (&self->caps);

  g_free (self->display_name);
  g_free (self->drm_device);

  g_mutex_clear (&self->display_lock);
  g_mutex_clear (&self->render_lock);

  G_OBJECT_CLASS (parent_class)->finalize (object);
}

/* must be called with the display_lock */
static void
gst_wayland_sink_set_display_from_context (GstWaylandSink * self,
    GstContext * context)
{
  struct wl_display *display;
  GError *error = NULL;

  display = gst_wl_display_handle_context_get_handle (context);
  self->display = gst_wl_display_new_existing (display, FALSE, &error);

  if (error) {
    GST_ELEMENT_WARNING (self, RESOURCE, OPEN_READ_WRITE,
        ("Could not set display handle"),
        ("Failed to use the external wayland display: '%s'", error->message));
    g_error_free (error);
  }
}

static gboolean
gst_wayland_sink_find_display (GstWaylandSink * self)
{
  GstQuery *query;
  GstMessage *msg;
  GstContext *context = NULL;
  GError *error = NULL;
  gboolean ret = TRUE;

  g_mutex_lock (&self->display_lock);

  if (!self->display) {
    /* first query upstream for the needed display handle */
    query = gst_query_new_context (GST_WL_DISPLAY_HANDLE_CONTEXT_TYPE);
    if (gst_pad_peer_query (GST_VIDEO_SINK_PAD (self), query)) {
      gst_query_parse_context (query, &context);
      gst_wayland_sink_set_display_from_context (self, context);
    }
    gst_query_unref (query);

    if (G_LIKELY (!self->display)) {
      /* now ask the application to set the display handle */
      msg = gst_message_new_need_context (GST_OBJECT_CAST (self),
          GST_WL_DISPLAY_HANDLE_CONTEXT_TYPE);

      g_mutex_unlock (&self->display_lock);
      gst_element_post_message (GST_ELEMENT_CAST (self), msg);
      /* at this point we expect gst_wayland_sink_set_context
       * to get called and fill self->display */
      g_mutex_lock (&self->display_lock);

      if (!self->display) {
        /* if the application didn't set a display, let's create it ourselves */
        GST_OBJECT_LOCK (self);
        self->display = gst_wl_display_new (self->display_name, &error);
        GST_OBJECT_UNLOCK (self);

        if (error) {
          GST_ELEMENT_WARNING (self, RESOURCE, OPEN_READ_WRITE,
              ("Could not initialise Wayland output"),
              ("Failed to create GstWlDisplay: '%s'", error->message));
          g_error_free (error);
          ret = FALSE;
        }
      }
    }
  }

  g_mutex_unlock (&self->display_lock);

  return ret;
}

static GstStateChangeReturn
gst_wayland_sink_change_state (GstElement * element, GstStateChange transition)
{
  GstWaylandSink *self = GST_WAYLAND_SINK (element);
  GstStateChangeReturn ret = GST_STATE_CHANGE_SUCCESS;

  switch (transition) {
    case GST_STATE_CHANGE_NULL_TO_READY:
      if (!gst_wayland_sink_find_display (self))
        return GST_STATE_CHANGE_FAILURE;
      break;
    default:
      break;
  }

  ret = GST_ELEMENT_CLASS (parent_class)->change_state (element, transition);
  if (ret == GST_STATE_CHANGE_FAILURE)
    return ret;

  switch (transition) {
    case GST_STATE_CHANGE_PAUSED_TO_READY:
      gst_buffer_replace (&self->last_buffer, NULL);
      if (self->window) {
        if (gst_wl_window_is_toplevel (self->window)) {
          g_clear_object (&self->window);
        } else {
          /* remove buffer from surface, show nothing */
          gst_wl_window_render (self->window, NULL, NULL);
        }
      }

      g_mutex_lock (&self->render_lock);
      if (self->callback) {
        wl_callback_destroy (self->callback);
        self->callback = NULL;
      }
      self->redraw_pending = FALSE;
      g_mutex_unlock (&self->render_lock);
      break;
    case GST_STATE_CHANGE_READY_TO_NULL:
      g_mutex_lock (&self->display_lock);
      /* If we had a toplevel window, we most likely have our own connection
       * to the display too, and it is a good idea to disconnect and allow
       * potentially the application to embed us with GstVideoOverlay
       * (which requires to re-use the same display connection as the parent
       * surface). If we didn't have a toplevel window, then the display
       * connection that we have is definitely shared with the application
       * and it's better to keep it around (together with the window handle)
       * to avoid requesting them again from the application if/when we are
       * restarted (GstVideoOverlay behaves like that in other sinks)
       */
      if (self->display && !self->window)       /* -> the window was toplevel */
        g_clear_object (&self->display);

      g_mutex_unlock (&self->display_lock);
      g_clear_object (&self->pool);
      break;
    default:
      break;
  }

  return ret;
}

static void
gst_wayland_sink_set_context (GstElement * element, GstContext * context)
{
  GstWaylandSink *self = GST_WAYLAND_SINK (element);

  if (gst_context_has_context_type (context,
          GST_WL_DISPLAY_HANDLE_CONTEXT_TYPE)) {
    g_mutex_lock (&self->display_lock);
    if (G_LIKELY (!self->display)) {
      gst_wayland_sink_set_display_from_context (self, context);
    } else {
      GST_WARNING_OBJECT (element, "changing display handle is not supported");
      g_mutex_unlock (&self->display_lock);
      return;
    }
    g_mutex_unlock (&self->display_lock);
  }

  if (GST_ELEMENT_CLASS (parent_class)->set_context)
    GST_ELEMENT_CLASS (parent_class)->set_context (element, context);
}

static gboolean
gst_wayland_sink_event (GstBaseSink * bsink, GstEvent * event)
{
  GstWaylandSink *self = GST_WAYLAND_SINK (bsink);
  GstTagList *taglist;
  GstVideoOrientationMethod method;
  gboolean ret;

  GST_DEBUG_OBJECT (self, "handling %s event", GST_EVENT_TYPE_NAME (event));

  switch (GST_EVENT_TYPE (event)) {
    case GST_EVENT_TAG:
      gst_event_parse_tag (event, &taglist);

      if (gst_video_orientation_from_tag (taglist, &method)) {
        gst_wayland_sink_set_rotate_method (self, method, TRUE);
      }

      break;
    default:
      break;
  }

  ret = GST_BASE_SINK_CLASS (parent_class)->event (bsink, event);

  return ret;
}

static GstCaps *
gst_wayland_sink_get_caps (GstBaseSink * bsink, GstCaps * filter)
{
  GstWaylandSink *self = GST_WAYLAND_SINK (bsink);;
  GstCaps *caps;

  caps = gst_pad_get_pad_template_caps (GST_VIDEO_SINK_PAD (self));
  caps = gst_caps_make_writable (caps);

  g_mutex_lock (&self->display_lock);

  if (self->display) {
    GValue shm_list = G_VALUE_INIT, dmabuf_list = G_VALUE_INIT;
    GValue value = G_VALUE_INIT;
    GArray *formats, *modifiers;
    gint i;
    guint fmt;
    GstVideoFormat gfmt;
    guint64 mod;

    g_value_init (&shm_list, GST_TYPE_LIST);
    g_value_init (&dmabuf_list, GST_TYPE_LIST);

    /* Add corresponding shm formats */
    formats = gst_wl_display_get_shm_formats (self->display);
    for (i = 0; i < formats->len; i++) {
      fmt = g_array_index (formats, uint32_t, i);
      gfmt = gst_wl_shm_format_to_video_format (fmt);
      if (gfmt != GST_VIDEO_FORMAT_UNKNOWN) {
        g_value_init (&value, G_TYPE_STRING);
        g_value_set_static_string (&value, gst_video_format_to_string (gfmt));
        gst_value_list_append_and_take_value (&shm_list, &value);
      }
    }

    gst_structure_take_value (gst_caps_get_structure (caps, 0), "format",
        &shm_list);

    /* Add corresponding dmabuf formats */
    formats = gst_wl_display_get_dmabuf_formats (self->display);
    modifiers = gst_wl_display_get_dmabuf_modifiers (self->display);
    for (i = 0; i < formats->len; i++) {
      fmt = g_array_index (formats, uint32_t, i);
      gfmt = gst_wl_dmabuf_format_to_video_format (fmt);
      mod = g_array_index (modifiers, guint64, i);
      if (gfmt != GST_VIDEO_FORMAT_UNKNOWN) {
        g_value_init (&value, G_TYPE_STRING);
        g_value_take_string (&value, gst_wl_dmabuf_format_to_string (fmt, mod));
        gst_value_list_append_and_take_value (&dmabuf_list, &value);
      }
    }

    gst_structure_take_value (gst_caps_get_structure (caps, 1), "drm-format",
        &dmabuf_list);

    GST_DEBUG_OBJECT (self, "display caps: %" GST_PTR_FORMAT, caps);
  }

  g_mutex_unlock (&self->display_lock);

  if (filter) {
    GstCaps *intersection;

    intersection =
        gst_caps_intersect_full (filter, caps, GST_CAPS_INTERSECT_FIRST);
    gst_caps_unref (caps);
    caps = intersection;
  }

  return caps;
}

static gboolean
gst_wayland_update_pool (GstWaylandSink * self, GstAllocator * allocator)
{
  gsize size = self->video_info.size;
  GstStructure *config;

  /* Pools with outstanding buffer cannot be reconfigured, so we must use
   * a new pool. */
  if (self->pool) {
    gst_buffer_pool_set_active (self->pool, FALSE);
    gst_object_unref (self->pool);
  }
  self->pool = gst_wl_video_buffer_pool_new ();

  config = gst_buffer_pool_get_config (self->pool);
  gst_buffer_pool_config_set_params (config, self->caps, size, 2, 0);
  gst_buffer_pool_config_set_allocator (config, allocator, NULL);

  if (!gst_buffer_pool_set_config (self->pool, config))
    return FALSE;

  return gst_buffer_pool_set_active (self->pool, TRUE);
}

static gboolean
gst_wayland_activate_shm_pool (GstWaylandSink * self)
{
  GstAllocator *alloc = NULL;

  if (self->pool && gst_buffer_pool_is_active (self->pool)) {
    GstStructure *config = gst_buffer_pool_get_config (self->pool);
    gboolean is_shm = FALSE;

    if (gst_buffer_pool_config_get_allocator (config, &alloc, NULL) && alloc)
      is_shm = GST_IS_WL_SHM_ALLOCATOR (alloc);

    gst_structure_free (config);

    if (is_shm)
      return TRUE;
  }

  alloc = gst_wl_shm_allocator_get ();
  gst_wayland_update_pool (self, alloc);
  gst_object_unref (alloc);

  return TRUE;
}

static gboolean
gst_wayland_activate_drm_dumb_pool (GstWaylandSink * self)
{
  GstAllocator *alloc;

  if (!self->drm_device)
    return FALSE;

  if (self->pool && gst_buffer_pool_is_active (self->pool)) {
    GstStructure *config = gst_buffer_pool_get_config (self->pool);
    gboolean ret = FALSE;
    gboolean is_drm_dumb = FALSE;

    ret = gst_buffer_pool_config_get_allocator (config, &alloc, NULL);
    gst_structure_free (config);

    if (ret && alloc)
      is_drm_dumb = GST_IS_DRM_DUMB_ALLOCATOR (alloc);

    if (is_drm_dumb)
      return TRUE;
  }

  alloc = gst_drm_dumb_allocator_new_with_device_path (self->drm_device);
  if (!alloc)
    return FALSE;

  gst_wayland_update_pool (self, alloc);
  gst_object_unref (alloc);

  return TRUE;
}

static gboolean
gst_wayland_sink_set_caps (GstBaseSink * bsink, GstCaps * caps)
{
  GstWaylandSink *self = GST_WAYLAND_SINK (bsink);;
  gboolean use_dmabuf;

  GST_DEBUG_OBJECT (self, "set caps %" GST_PTR_FORMAT, caps);

  if (gst_video_is_dma_drm_caps (caps)) {
    if (!gst_video_info_dma_drm_from_caps (&self->drm_info, caps))
      goto invalid_format;

    if (!gst_video_info_dma_drm_to_video_info (&self->drm_info,
            &self->video_info))
      goto invalid_format;
  } else {
    /* extract info from caps */
    if (!gst_video_info_from_caps (&self->video_info, caps))
      goto invalid_format;

    if (!gst_video_info_dma_drm_from_video_info (&self->drm_info,
            &self->video_info, DRM_FORMAT_MOD_LINEAR))
      gst_video_info_dma_drm_init (&self->drm_info);
  }

  self->video_info_changed = TRUE;
  self->skip_dumb_buffer_copy = FALSE;

  /* free pooled buffer used with previous caps */
  if (self->pool) {
    gst_buffer_pool_set_active (self->pool, FALSE);
    gst_clear_object (&self->pool);
  }

  use_dmabuf = gst_caps_features_contains (gst_caps_get_features (caps, 0),
      GST_CAPS_FEATURE_MEMORY_DMABUF);

  /* validate the format base on the memory type. */
  if (use_dmabuf) {
    if (!gst_wl_display_check_format_for_dmabuf (self->display,
            &self->drm_info))
      goto unsupported_drm_format;
  } else if (!gst_wl_display_check_format_for_shm (self->display,
          &self->video_info)) {
    /* Note: we still support dmabuf in this case, but formats must also be
     * supported on SHM interface to ensure a fallback is possible as we are
     * not guarantied we'll get dmabuf in the buffers. */
    goto unsupported_format;
  }

  /* Will be used to create buffer pools */
  gst_caps_replace (&self->caps, caps);

  return TRUE;

invalid_format:
  {
    GST_ERROR_OBJECT (self,
        "Could not locate image format from caps %" GST_PTR_FORMAT, caps);
    return FALSE;
  }
unsupported_drm_format:
  {
    GST_ERROR_OBJECT (self, "DRM format %" GST_FOURCC_FORMAT
        " is not available on the display",
        GST_FOURCC_ARGS (self->drm_info.drm_fourcc));
    return FALSE;
  }
unsupported_format:
  {
    GST_ERROR_OBJECT (self, "Format %s is not available on the display",
        gst_video_format_to_string (GST_VIDEO_INFO_FORMAT (&self->video_info)));
    return FALSE;
  }
}

static gboolean
gst_wayland_sink_propose_allocation (GstBaseSink * bsink, GstQuery * query)
{
  GstWaylandSink *self = GST_WAYLAND_SINK (bsink);
  GstCaps *caps;
  GstBufferPool *pool = NULL;
  gboolean need_pool;
  GstAllocator *alloc;

  gst_query_parse_allocation (query, &caps, &need_pool);

  if (need_pool) {
    GstStructure *config;
    pool = gst_wl_video_buffer_pool_new ();
    config = gst_buffer_pool_get_config (pool);
    gst_buffer_pool_config_set_params (config,
        caps, self->video_info.size, 2, 0);
    gst_buffer_pool_config_set_allocator (config,
        gst_wl_shm_allocator_get (), NULL);
    gst_buffer_pool_set_config (pool, config);
  }

  gst_query_add_allocation_pool (query, pool, self->video_info.size, 2, 0);
  if (pool)
    g_object_unref (pool);

  alloc = gst_wl_shm_allocator_get ();
  gst_query_add_allocation_param (query, alloc, NULL);
  gst_query_add_allocation_meta (query, GST_VIDEO_META_API_TYPE, NULL);
  g_object_unref (alloc);

  return TRUE;
}

static void
frame_redraw_callback (void *data, struct wl_callback *callback, uint32_t time)
{
  GstWaylandSink *self = data;

  GST_LOG_OBJECT (self, "frame_redraw_cb");

  g_mutex_lock (&self->render_lock);
  self->redraw_pending = FALSE;

  if (self->callback) {
    wl_callback_destroy (callback);
    self->callback = NULL;
  }

  if (!self->last_rendered)
    render_last_buffer (self, FALSE);
  g_mutex_unlock (&self->render_lock);
}

static const struct wl_callback_listener frame_callback_listener = {
  frame_redraw_callback
};

/* must be called with the render lock */
static void
render_last_buffer (GstWaylandSink * self, gboolean redraw)
{
  if (!self->last_buffer) {
    GST_ERROR_OBJECT (self, "No buffer to render");
    return;
  }

  GstWlBuffer *wlbuffer;
  const GstVideoInfo *info = NULL;
  struct wl_surface *surface;
  struct wl_callback *callback;

  wlbuffer = gst_buffer_get_wl_buffer (self->display, self->last_buffer);
  surface = gst_wl_window_get_wl_surface (self->window);

  self->redraw_pending = TRUE;
  callback = wl_surface_frame (surface);
  self->callback = callback;
  wl_callback_add_listener (callback, &frame_callback_listener, self);

  if (G_UNLIKELY (self->video_info_changed && !redraw)) {
    info = &self->video_info;
    self->video_info_changed = FALSE;
  }
  gst_wl_window_render (self->window, wlbuffer, info);
  self->last_rendered = TRUE;
}

static void
on_window_closed (GstWlWindow * window, gpointer user_data)
{
  GstWaylandSink *self = GST_WAYLAND_SINK (user_data);

  /* Handle window closure by posting an error on the bus */
  GST_ELEMENT_ERROR (self, RESOURCE, NOT_FOUND,
      ("Output window was closed"), (NULL));
}

static GstFlowReturn
gst_wayland_sink_show_frame (GstVideoSink * vsink, GstBuffer * buffer)
{
  GstWaylandSink *self = GST_WAYLAND_SINK (vsink);
  GstBuffer *to_render;
  GstWlBuffer *wlbuffer;
  GstMemory *mem;
  struct wl_buffer *wbuf = NULL;

  GstFlowReturn ret = GST_FLOW_OK;

  g_mutex_lock (&self->render_lock);

  GST_LOG_OBJECT (self, "render buffer %" GST_PTR_FORMAT "", buffer);

  if (G_UNLIKELY (!self->window)) {
    /* ask for window handle. Unlock render_lock while doing that because
     * set_window_handle & friends will lock it in this context */
    g_mutex_unlock (&self->render_lock);
    gst_video_overlay_prepare_window_handle (GST_VIDEO_OVERLAY (self));
    g_mutex_lock (&self->render_lock);

    if (!self->window) {
      /* if we were not provided a window, create one ourselves */
      self->window = gst_wl_window_new_toplevel (self->display,
          &self->video_info, self->fullscreen, &self->render_lock);
      g_signal_connect_object (self->window, "closed",
          G_CALLBACK (on_window_closed), self, 0);
      gst_wl_window_set_rotate_method (self->window,
          self->current_rotate_method);
    }
  }

  /* make sure that the application has called set_render_rectangle() */
  if (G_UNLIKELY (gst_wl_window_get_render_rectangle (self->window)->w == 0))
    goto no_window_size;

  wlbuffer = gst_buffer_get_wl_buffer (self->display, buffer);

  if (G_LIKELY (wlbuffer &&
          gst_wl_buffer_get_display (wlbuffer) == self->display)) {
    GST_LOG_OBJECT (self,
        "buffer %" GST_PTR_FORMAT " has a wl_buffer from our display, "
        "writing directly", buffer);
    to_render = buffer;
    goto render;
  }

  /* update video info from video meta */
  mem = gst_buffer_peek_memory (buffer, 0);

  GST_LOG_OBJECT (self,
      "buffer %" GST_PTR_FORMAT " does not have a wl_buffer from our "
      "display, creating it", buffer);

  if (gst_wl_display_check_format_for_dmabuf (self->display, &self->drm_info)) {
    guint i, nb_dmabuf = 0;

    for (i = 0; i < gst_buffer_n_memory (buffer); i++)
      if (gst_is_dmabuf_memory (gst_buffer_peek_memory (buffer, i)))
        nb_dmabuf++;

    if (nb_dmabuf && (nb_dmabuf == gst_buffer_n_memory (buffer))) {
      /* dmabuf creation callbacks need to be handled from the display
         thread.  Release the render lock so that the display thread
         doesn't block in frame callbacks. */
      g_mutex_unlock (&self->render_lock);
      wbuf = gst_wl_linux_dmabuf_construct_wl_buffer (buffer, self->display,
<<<<<<< HEAD
          &self->video_info);
      g_mutex_lock (&self->render_lock);
    }
=======
          &self->drm_info);
>>>>>>> 9e689107

    /* DMABuf did not work, let try and make this a dmabuf, it does not matter
     * if it was a SHM since the compositor needs to copy that anyway, and
     * offloading the compositor from a copy helps maintaining a smoother
     * desktop.
     */
    if (!self->skip_dumb_buffer_copy) {
      GstVideoFrame src, dst;

      if (!gst_wayland_activate_drm_dumb_pool (self)) {
        self->skip_dumb_buffer_copy = TRUE;
        goto handle_shm;
      }

      ret = gst_buffer_pool_acquire_buffer (self->pool, &to_render, NULL);
      if (ret != GST_FLOW_OK)
        goto no_buffer;

      wlbuffer = gst_buffer_get_wl_buffer (self->display, to_render);

      /* attach a wl_buffer if there isn't one yet */
      if (G_UNLIKELY (!wlbuffer)) {
        wbuf = gst_wl_linux_dmabuf_construct_wl_buffer (to_render,
            self->display, &self->drm_info);

        if (G_UNLIKELY (!wbuf)) {
          GST_WARNING_OBJECT (self, "failed to import DRM Dumb dmabuf");
          gst_clear_buffer (&to_render);
          self->skip_dumb_buffer_copy = TRUE;
          goto handle_shm;
        }

        wlbuffer = gst_buffer_add_wl_buffer (to_render, wbuf, self->display);
      }

      if (!gst_video_frame_map (&dst, &self->video_info, to_render,
              GST_MAP_WRITE))
        goto dst_map_failed;

      if (!gst_video_frame_map (&src, &self->video_info, buffer, GST_MAP_READ)) {
        gst_video_frame_unmap (&dst);
        goto src_map_failed;
      }

      gst_video_frame_copy (&dst, &src);

      gst_video_frame_unmap (&src);
      gst_video_frame_unmap (&dst);

      goto render;
    }
  }

handle_shm:
  if (!wbuf && gst_wl_display_check_format_for_shm (self->display,
          &self->video_info)) {
    if (gst_buffer_n_memory (buffer) == 1 && gst_is_fd_memory (mem))
      wbuf = gst_wl_shm_memory_construct_wl_buffer (mem, self->display,
          &self->video_info);

    /* If nothing worked, copy into our internal pool */
    if (!wbuf) {
      GstVideoFrame src, dst;

      /* we don't know how to create a wl_buffer directly from the provided
       * memory, so we have to copy the data to shm memory that we know how
       * to handle... */

      GST_LOG_OBJECT (self,
          "buffer %" GST_PTR_FORMAT " cannot have a wl_buffer, "
          "copying to wl_shm memory", buffer);

      /* ensure the internal pool is configured for SHM */
      if (!gst_wayland_activate_shm_pool (self))
        goto activate_failed;

      ret = gst_buffer_pool_acquire_buffer (self->pool, &to_render, NULL);
      if (ret != GST_FLOW_OK)
        goto no_buffer;

      wlbuffer = gst_buffer_get_wl_buffer (self->display, to_render);

      /* attach a wl_buffer if there isn't one yet */
      if (G_UNLIKELY (!wlbuffer)) {
        mem = gst_buffer_peek_memory (to_render, 0);
        wbuf = gst_wl_shm_memory_construct_wl_buffer (mem, self->display,
            &self->video_info);

        if (G_UNLIKELY (!wbuf))
          goto no_wl_buffer_shm;

        wlbuffer = gst_buffer_add_wl_buffer (to_render, wbuf, self->display);
      }

      if (!gst_video_frame_map (&dst, &self->video_info, to_render,
              GST_MAP_WRITE))
        goto dst_map_failed;

      if (!gst_video_frame_map (&src, &self->video_info, buffer, GST_MAP_READ)) {
        gst_video_frame_unmap (&dst);
        goto src_map_failed;
      }

      gst_video_frame_copy (&dst, &src);

      gst_video_frame_unmap (&src);
      gst_video_frame_unmap (&dst);

      goto render;
    }
  }

  if (!wbuf)
    goto no_wl_buffer;

  wlbuffer = gst_buffer_add_wl_buffer (buffer, wbuf, self->display);
  to_render = buffer;

render:
  /* drop double rendering */
  if (G_UNLIKELY (wlbuffer ==
          gst_buffer_get_wl_buffer (self->display, self->last_buffer))) {
    GST_LOG_OBJECT (self, "Buffer already being rendered");
    goto done;
  }

  if (!self->last_rendered && self->last_buffer) {
    GST_WARNING_OBJECT (self,
        "buffer %" GST_PTR_FORMAT " PTS %" GST_TIME_FORMAT " dropped (redraw pending)",
        self->last_buffer, GST_TIME_ARGS (GST_BUFFER_PTS (self->last_buffer)));
  }

  gst_buffer_replace (&self->last_buffer, to_render);
  self->last_rendered = FALSE;
  if (!self->redraw_pending)
    render_last_buffer (self, FALSE);

  if (buffer != to_render)
    gst_buffer_unref (to_render);
  goto done;

no_window_size:
  {
    GST_ELEMENT_ERROR (self, RESOURCE, WRITE,
        ("Window has no size set"),
        ("Make sure you set the size after calling set_window_handle"));
    ret = GST_FLOW_ERROR;
    goto done;
  }
no_buffer:
  {
    GST_WARNING_OBJECT (self, "could not create buffer");
    goto done;
  }
no_wl_buffer_shm:
  {
    GST_ERROR_OBJECT (self, "could not create wl_buffer out of wl_shm memory");
    ret = GST_FLOW_ERROR;
    goto done;
  }
no_wl_buffer:
  {
    GST_ERROR_OBJECT (self,
        "buffer %" GST_PTR_FORMAT " cannot have a wl_buffer", buffer);
    ret = GST_FLOW_ERROR;
    goto done;
  }
activate_failed:
  {
    GST_ERROR_OBJECT (self, "failed to activate bufferpool.");
    ret = GST_FLOW_ERROR;
    goto done;
  }
src_map_failed:
  {
    GST_ELEMENT_ERROR (self, RESOURCE, READ,
        ("Video memory can not be read from userspace."), (NULL));
    ret = GST_FLOW_ERROR;
    goto done;
  }
dst_map_failed:
  {
    GST_ELEMENT_ERROR (self, RESOURCE, WRITE,
        ("Video memory can not be written from userspace."), (NULL));
    ret = GST_FLOW_ERROR;
    goto done;
  }
done:
  {
    g_mutex_unlock (&self->render_lock);
    return ret;
  }
}

static void
gst_wayland_sink_videooverlay_init (GstVideoOverlayInterface * iface)
{
  iface->set_window_handle = gst_wayland_sink_set_window_handle;
  iface->set_render_rectangle = gst_wayland_sink_set_render_rectangle;
  iface->expose = gst_wayland_sink_expose;
}

static void
gst_wayland_sink_set_window_handle (GstVideoOverlay * overlay, guintptr handle)
{
  GstWaylandSink *self = GST_WAYLAND_SINK (overlay);
  struct wl_surface *surface = (struct wl_surface *) handle;

  g_return_if_fail (self != NULL);

  if (self->window != NULL) {
    GST_WARNING_OBJECT (self, "changing window handle is not supported");
    return;
  }

  g_mutex_lock (&self->render_lock);

  GST_DEBUG_OBJECT (self, "Setting window handle %" GST_PTR_FORMAT,
      (void *) handle);

  g_clear_object (&self->window);

  if (handle) {
    if (G_LIKELY (gst_wayland_sink_find_display (self))) {
      /* we cannot use our own display with an external window handle */
      if (G_UNLIKELY (gst_wl_display_has_own_display (self->display))) {
        GST_ELEMENT_ERROR (self, RESOURCE, OPEN_READ_WRITE,
            ("Application did not provide a wayland display handle"),
            ("waylandsink cannot use an externally-supplied surface without "
                "an externally-supplied display handle. Consider providing a "
                "display handle from your application with GstContext"));
      } else {
        self->window = gst_wl_window_new_in_surface (self->display, surface,
            &self->render_lock);
        gst_wl_window_set_rotate_method (self->window,
            self->current_rotate_method);
      }
    } else {
      GST_ERROR_OBJECT (self, "Failed to find display handle, "
          "ignoring window handle");
    }
  }

  g_mutex_unlock (&self->render_lock);
}

static void
gst_wayland_sink_set_render_rectangle (GstVideoOverlay * overlay,
    gint x, gint y, gint w, gint h)
{
  GstWaylandSink *self = GST_WAYLAND_SINK (overlay);

  g_return_if_fail (self != NULL);

  g_mutex_lock (&self->render_lock);
  if (!self->window) {
    g_mutex_unlock (&self->render_lock);
    GST_WARNING_OBJECT (self,
        "set_render_rectangle called without window, ignoring");
    return;
  }

  GST_DEBUG_OBJECT (self, "window geometry changed to (%d, %d) %d x %d",
      x, y, w, h);
  gst_wl_window_set_render_rectangle (self->window, x, y, w, h);

  g_mutex_unlock (&self->render_lock);
}

static void
gst_wayland_sink_expose (GstVideoOverlay * overlay)
{
  GstWaylandSink *self = GST_WAYLAND_SINK (overlay);

  g_return_if_fail (self != NULL);

  GST_DEBUG_OBJECT (self, "expose");

  g_mutex_lock (&self->render_lock);
  if (self->last_buffer && !self->redraw_pending) {
    GST_DEBUG_OBJECT (self, "redrawing last buffer");
    render_last_buffer (self, TRUE);
  }
  g_mutex_unlock (&self->render_lock);
}

static gboolean
plugin_init (GstPlugin * plugin)
{
  GST_DEBUG_CATEGORY_INIT (gstwayland_debug, "waylandsink", 0,
      " wayland video sink");

  return GST_ELEMENT_REGISTER (waylandsink, plugin);
}

GST_PLUGIN_DEFINE (GST_VERSION_MAJOR,
    GST_VERSION_MINOR,
    waylandsink,
    "Wayland Video Sink", plugin_init, VERSION, "LGPL", GST_PACKAGE_NAME,
    GST_PACKAGE_ORIGIN)<|MERGE_RESOLUTION|>--- conflicted
+++ resolved
@@ -203,11 +203,51 @@
   gst_video_overlay_install_properties (gobject_class, PROP_LAST);
 }
 
+static gpointer
+gst_wayland_sink_cb_thread (gpointer data)
+{
+  GstWaylandSink *self = GST_WAYLAND_SINK (user_data);
+  GST_DEBUG_OBJECT (self, "callback thread started");
+
+  while (self->wait_cb) {
+    g_mutex_lock (&self->callback_lock);
+
+    while (!sink->redraw_cb)
+      g_cond_wait (&self->callback_cond, &self->callback_lock);
+
+    self->redraw_cb = FALSE;
+    /* lock to implement frame redraw callback */
+    {
+      g_mutex_lock (&self->render_lock);
+      self->redraw_pending = FALSE;
+
+      if (self->callback) {
+        wl_callback_destroy (self->callback);
+        self->callback = NULL;
+      }
+
+      if (!self->last_rendered)
+        render_last_buffer (self, FALSE);
+      g_mutex_unlock (&self->render_lock);
+    }
+    g_mutex_unlock (&self->callback_lock);
+  }
+
+  GST_DEBUG_OBJECT (self, "callback thread exited");
+}
+
 static void
 gst_wayland_sink_init (GstWaylandSink * self)
 {
+  self->redraw_cb = FALSE;
+  self->wait_cb = TRUE;
   g_mutex_init (&self->display_lock);
   g_mutex_init (&self->render_lock);
+  g_mutex_init (&self->callback_lock);
+  g_cond_init (&self->callback_cond);
+
+  self->callback_thread = g_thread_new ("waylandsink-callback",
+      (GThreadFunc) gst_wayland_sink_cb_thread, self);
 }
 
 static void
@@ -331,6 +371,13 @@
   GstWaylandSink *self = GST_WAYLAND_SINK (object);
 
   GST_DEBUG_OBJECT (self, "Finalizing the sink..");
+
+  self->wait_cb = FALSE;
+
+  g_mutex_lock (&self->callback_lock);
+  self->redraw_cb = TRUE;
+  g_cond_signal (&self->callback_cond);
+  g_mutex_unlock (&self->callback_lock);
 
   if (self->last_buffer)
     gst_buffer_unref (self->last_buffer);
@@ -348,6 +395,9 @@
 
   g_mutex_clear (&self->display_lock);
   g_mutex_clear (&self->render_lock);
+  g_mutex_clear (&self->callback_lock);
+  g_cond_clear (&self->callback_cond);
+  g_thread_join (self->callback_thread);
 
   G_OBJECT_CLASS (parent_class)->finalize (object);
 }
@@ -809,17 +859,10 @@
 
   GST_LOG_OBJECT (self, "frame_redraw_cb");
 
-  g_mutex_lock (&self->render_lock);
-  self->redraw_pending = FALSE;
-
-  if (self->callback) {
-    wl_callback_destroy (callback);
-    self->callback = NULL;
-  }
-
-  if (!self->last_rendered)
-    render_last_buffer (self, FALSE);
-  g_mutex_unlock (&self->render_lock);
+  g_mutex_lock (&self->callback_lock);
+  self->redraw_cb = TRUE;
+  g_cond_signal (&self->callback_cond);
+  g_mutex_unlock (&self->callback_lock);
 }
 
 static const struct wl_callback_listener frame_callback_listener = {
@@ -928,19 +971,9 @@
       if (gst_is_dmabuf_memory (gst_buffer_peek_memory (buffer, i)))
         nb_dmabuf++;
 
-    if (nb_dmabuf && (nb_dmabuf == gst_buffer_n_memory (buffer))) {
-      /* dmabuf creation callbacks need to be handled from the display
-         thread.  Release the render lock so that the display thread
-         doesn't block in frame callbacks. */
-      g_mutex_unlock (&self->render_lock);
+    if (nb_dmabuf && (nb_dmabuf == gst_buffer_n_memory (buffer)))
       wbuf = gst_wl_linux_dmabuf_construct_wl_buffer (buffer, self->display,
-<<<<<<< HEAD
-          &self->video_info);
-      g_mutex_lock (&self->render_lock);
-    }
-=======
           &self->drm_info);
->>>>>>> 9e689107
 
     /* DMABuf did not work, let try and make this a dmabuf, it does not matter
      * if it was a SHM since the compositor needs to copy that anyway, and
@@ -1071,6 +1104,7 @@
     GST_WARNING_OBJECT (self,
         "buffer %" GST_PTR_FORMAT " PTS %" GST_TIME_FORMAT " dropped (redraw pending)",
         self->last_buffer, GST_TIME_ARGS (GST_BUFFER_PTS (self->last_buffer)));
+    ret = GST_BASE_SINK_FLOW_DROPPED;
   }
 
   gst_buffer_replace (&self->last_buffer, to_render);
